--- conflicted
+++ resolved
@@ -26,24 +26,15 @@
 def test_set_constant_g():
     """
     check gravity
-<<<<<<< HEAD
-    '''
+    """
     assert delta.g == 9.81
-=======
-    """
-    assert delta._delta.g == 9.81
->>>>>>> 9f5a7c17
+
 
 def test_set_constant_distances():
     """
     check distances
-<<<<<<< HEAD
-    '''
+    """
     assert delta.distances[0,0] == np.sqrt(2)
-=======
-    """
-    assert delta._delta.distances[0,0] == np.sqrt(2)
->>>>>>> 9f5a7c17
 
 def test_set_ivec():
     assert delta.ivec[0,0] == -np.sqrt(0.5)
