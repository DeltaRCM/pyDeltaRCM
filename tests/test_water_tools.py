--- conflicted
+++ resolved
@@ -24,58 +24,33 @@
 def test_update_flow_field_inlet():
     """
     Check that the flow at the inlet is set as expected
-<<<<<<< HEAD
-    '''
+    """
     delta.update_flow_field(1)
     assert delta.qw[0,4] == 1.
-=======
-    """
-    delta._delta.update_flow_field(1)
-    assert delta._delta.qw[0, 4] == 1.
-
->>>>>>> 4088c68a
 
 def test_update_flow_field_out():
     """
     Check that the flow in domain is set as expected when no flow (qx & qy==0)
-<<<<<<< HEAD
-    '''
+    """
     delta.update_flow_field(1)
     assert delta.qw[0,0] == 0.
-=======
-    """
-    delta._delta.update_flow_field(1)
-    assert delta._delta.qw[0, 0] == 0.
 
->>>>>>> 4088c68a
 
 def test_update_velocity_field():
     """
     Check that flow velocity field is updated as expected
-<<<<<<< HEAD
-    '''
+    """
     delta.update_velocity_field()
     assert delta.uw[0,0] == 0.
-=======
-    """
-    delta._delta.update_velocity_field()
-    assert delta._delta.uw[0, 0] == 0.
 
->>>>>>> 4088c68a
 
 def test_pad_stage():
     """
     Test padding of stage field
     Padded shape will be initial length/width + 2 so [12,12]
-<<<<<<< HEAD
-    '''
+    """
     delta.init_water_iteration()
     [a,b] = np.shape(delta.pad_stage)
-=======
-    """
-    delta._delta.init_water_iteration()
-    [a, b] = np.shape(delta._delta.pad_stage)
->>>>>>> 4088c68a
     assert a == 12
 
 
@@ -83,15 +58,9 @@
     """
     Test padding of depth field
     Padded shape will be initial length/width + 2 so [12,12]
-<<<<<<< HEAD
-    '''
+    """
     delta.init_water_iteration()
     [a,b] = np.shape(delta.pad_depth)
-=======
-    """
-    delta._delta.init_water_iteration()
-    [a, b] = np.shape(delta._delta.pad_depth)
->>>>>>> 4088c68a
     assert a == 12
 
 
@@ -99,15 +68,10 @@
     """
     Test padding of cell_type field
     Padded shape will be initial length/width + 2 so [12,12]
-<<<<<<< HEAD
-    '''
+    """
     delta.init_water_iteration()
     [a,b] = np.shape(delta.pad_cell_type)
-=======
-    """
-    delta._delta.init_water_iteration()
-    [a, b] = np.shape(delta._delta.pad_cell_type)
->>>>>>> 4088c68a
+
     assert a == 12
 
 
@@ -120,8 +84,4 @@
     # assign new cell location
     new_cell = 7
     # expect new cell to be in location (1,4) -> 14
-<<<<<<< HEAD
-    assert delta.calculate_new_ind(old_ind,new_cell) == 14
-=======
-    assert delta._delta.calculate_new_ind(old_ind, new_cell) == 14
->>>>>>> 4088c68a
+    assert delta.calculate_new_ind(old_ind,new_cell) == 14