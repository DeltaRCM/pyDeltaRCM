# This workflow installs and tests pyDeltaRCM on mulitple python versions and operating systems.

name: actions

on:
  push:
    branches: [ develop ]
  pull_request:
    branches: [ develop ]

jobs:
  build:
    runs-on: ${{ matrix.os }}
    strategy:
      fail-fast: false
      matrix:
        os: [ubuntu-latest, macos-latest, windows-latest]
        python-version: [3.6, 3.7, 3.8]
    env:
      OS: ${{ matrix.os }}
      PYTHON: ${{ matrix.python-version }}
    steps:
    - uses: actions/checkout@v2
    - name: Set up Python ${{ matrix.python-version }}
      uses: actions/setup-python@v2
      with:
        python-version: ${{ matrix.python-version }}
    - name: Install dependencies
      run: |
        python -m pip install --upgrade pip
        pip install pytest pytest-cov coveralls
        pip install -r requirements.txt
    - name: Install pyDeltaRCM
      run: |
        pip install -e .
    - name: Test with pytest
      run: |
        pytest --cov=pyDeltaRCM/ --cov-report=xml
    - name: Upload coverage to Codecov
      uses: codecov/codecov-action@v1
      with:
        token: ${{ secrets.CODECOV_TOKEN }}
        file: ./coverage.xml
        env_vars: OS,PYTHON
        name: codecov-umbrella
        fail_ci_if_error: true

  docs:
    runs-on: ubuntu-latest
    steps:
    - name: Checkout
      uses: actions/checkout@v2
      with:
        persist-credentials: false
    - name: Set up Python 3.x
      uses: actions/setup-python@v2
      with:
        python-version: '3.x'
    - name: Install dependencies
      run: |
        python -m pip install --upgrade pip
        pip install -r requirements.txt
        pip install -r requirements-docs.txt
        sudo apt update -y && sudo apt install -y latexmk texlive-latex-recommended texlive-latex-extra texlive-fonts-recommended dvipng
    - name: Install pyDeltaRCM
      run: |
        python setup.py install
    - name: Build and test documentation
      run: |
        (cd docs && make docs)
    - name: Debug
      run: |
        echo $REF
        echo $EVENT_NAME
<<<<<<< HEAD
        echo ${{ github.event_name == 'push' }}
        echo ${{ github.ref == 'refs/heads/develop' }}
        echo ${{ github.event_name == 'push' && github.ref == 'refs/heads/develop' }}
=======
        echo ${{ github.event_name }}
        echo ${{ github.ref }}
        echo ${{ github.event_name == 'push' && github.ref == 'develop' }}
>>>>>>> bda5d9ef
    - name: Deploy to GitHub Pages
      uses: JamesIves/github-pages-deploy-action@3.5.5
      if: ${{ github.event_name == 'push' && github.ref == 'develop' }}
      with:
          ACCESS_TOKEN: ${{ secrets.GITHUB_TOKEN }}
          EVENT_NAME: ${{ github.event_name }}
          REF: ${{ github.ref }}
          BRANCH: gh-pages
          FOLDER: docs/build/html
          GIT_CONFIG_NAME: deltarcm-helper<|MERGE_RESOLUTION|>--- conflicted
+++ resolved
@@ -72,15 +72,11 @@
       run: |
         echo $REF
         echo $EVENT_NAME
-<<<<<<< HEAD
         echo ${{ github.event_name == 'push' }}
         echo ${{ github.ref == 'refs/heads/develop' }}
         echo ${{ github.event_name == 'push' && github.ref == 'refs/heads/develop' }}
-=======
         echo ${{ github.event_name }}
         echo ${{ github.ref }}
-        echo ${{ github.event_name == 'push' && github.ref == 'develop' }}
->>>>>>> bda5d9ef
     - name: Deploy to GitHub Pages
       uses: JamesIves/github-pages-deploy-action@3.5.5
       if: ${{ github.event_name == 'push' && github.ref == 'develop' }}
