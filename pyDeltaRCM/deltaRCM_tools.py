#! /usr/bin/env python
from math import floor, sqrt, pi
import numpy as np
from random import shuffle
import matplotlib
from matplotlib import pyplot as plt
from scipy import ndimage
import sys, os, re, string
from netCDF4 import Dataset
import time as time_lib
from scipy.sparse import lil_matrix, csc_matrix, hstack
import logging
import time
<<<<<<< HEAD
from .sed_tools import sed_tools
from .water_tools import water_tools
from .init_tools import init_tools
np.random.seed(0)

class Tools(sed_tools, water_tools, init_tools, object):
    
=======
import sed_tools, water_tools, init_tools

np.random.seed(0)

class Tools(sed_tools, water_tools, init_tools, object):

>>>>>>> 57cdd27c
    #############################################
    ############# run_one_timestep ##############
    #############################################

    def run_one_timestep(self):
        '''
        Run the time loop once
        '''

        timestep = self._time

        if self.verbose:
            print('-'*20)
            print('Time = ' + str(self._time))

        for iteration in range(self.itermax):

            self.count = 0

            self.init_water_iteration()
            self.run_water_iteration()

            self.free_surf(iteration)
            self.finalize_water_iteration(timestep,iteration)

        self.sed_route()

    def finalize_timestep(self):
        '''
        Clean up after sediment routing
        Update sea level if baselevel changes
        '''

        self.flooding_correction()
        self.stage[:] = np.maximum(self.stage, self.H_SL)
        self.depth[:] = np.maximum(self.stage - self.eta, 0)

        self.eta[0,self.inlet] = self.stage[0, self.inlet] - self.h0
        self.depth[0,self.inlet] = self.h0

        self.H_SL = self.H_SL + self.SLR * self.dt
<<<<<<< HEAD
    
=======

    #################################

    def step_update(self, ind, new_ind, new_cell):

        istep = self.iwalk.flat[new_cell]
        jstep = self.jwalk.flat[new_cell]
        dist = np.sqrt(istep**2 + jstep**2)

        if dist > 0:

            self.qxn.flat[ind] += jstep / dist
            self.qyn.flat[ind] += istep / dist
            self.qwn.flat[ind] += self.Qp_water / self.dx / 2.

            self.qxn.flat[new_ind] += jstep / dist
            self.qyn.flat[new_ind] += istep / dist
            self.qwn.flat[new_ind] += self.Qp_water / self.dx / 2.

        return dist

    def calculate_new_ind(self, ind, new_cell):

        new_ind = (ind[0] + self.jwalk.flat[new_cell], ind[1] +
                   self.iwalk.flat[new_cell])

        new_ind_flat = np.ravel_multi_index(new_ind, self.depth.shape,mode='wrap') # added wrap mode to fct to resolve ValueError due to negative numbers

        return new_ind_flat

    def get_weight(self, ind):

        stage_ind = self.pad_stage[ind[0]-1+1:ind[0]+2+1, ind[1]-1+1:ind[1]+2+1]

        weight_sfc = np.maximum(0,
                     (self.stage[ind] - stage_ind) / self.distances)

        weight_int = np.maximum(0, (self.qx[ind] * self.jvec +
                                    self.qy[ind] * self.ivec) / self.distances)

        if ind[0] == 0:
            weight_sfc[0,:] = 0
            weight_int[0,:] = 0

        depth_ind = self.pad_depth[ind[0]-1+1:ind[0]+2+1, ind[1]-1+1:ind[1]+2+1]
        ct_ind = self.pad_cell_type[ind[0]-1+1:ind[0]+2+1, ind[1]-1+1:ind[1]+2+1]

        weight_sfc[(depth_ind <= self.dry_depth) | (ct_ind == -2)] = 0
        weight_int[(depth_ind <= self.dry_depth) | (ct_ind == -2)] = 0

        if np.nansum(weight_sfc) > 0:
            weight_sfc = weight_sfc / np.nansum(weight_sfc)

        if np.nansum(weight_int) > 0:
            weight_int = weight_int / np.nansum(weight_int)

        self.weight = self.gamma * weight_sfc + (1 - self.gamma) * weight_int
        self.weight = depth_ind ** self.theta_water * self.weight
        self.weight[depth_ind <= self.dry_depth] = np.nan

        new_cell = self.random_pick(self.weight)

        return new_cell

>>>>>>> 57cdd27c
    #############################################
    ############### randomization ###############
    #############################################

<<<<<<< HEAD
    #############################################
    ############### weight arrays ###############
    #############################################
    
=======
    def random_pick(self, probs):
        '''
        Randomly pick a number weighted by array probs (len 8)
        Return the index of the selected weight in array probs
        '''

        num_nans = sum(np.isnan(probs))

        if np.nansum(probs) == 0:
            probs[~np.isnan(probs)] = 1
            probs[1,1] = 0

        probs[np.isnan(probs)] = 0
        cutoffs = np.cumsum(probs)
        idx = cutoffs.searchsorted(np.random.uniform(0, cutoffs[-1]))

        return idx

    def random_pick_inlet(self, choices, probs = None):
        '''
        Randomly pick a number from array choices weighted by array probs
        Values in choices are column indices

        Return a tuple of the randomly picked index for row 0
        '''

        if not probs:
            probs = np.array([1 for i in range(len(choices))])

        cutoffs = np.cumsum(probs)
        idx = cutoffs.searchsorted(np.random.uniform(0, cutoffs[-1]))

        return choices[idx]

    #############################################
    ############### weight arrays ###############
    #############################################

    def build_weight_array(self, array, fix_edges = False, normalize = False):
        '''
        Create np.array((8,L,W)) of quantity a
        in each of the neighbors to a cell
        '''

        a_shape = array.shape

        wgt_array = np.zeros((8, a_shape[0], a_shape[1]))
        nums = list(range(8))

        wgt_array[nums[0],:,:-1] = array[:,1:] # E
        wgt_array[nums[1],1:,:-1] = array[:-1,1:] # NE
        wgt_array[nums[2],1:,:] = array[:-1,:] # N
        wgt_array[nums[3],1:,1:] = array[:-1,:-1] # NW
        wgt_array[nums[4],:,1:] = array[:,:-1] # W
        wgt_array[nums[5],:-1,1:] = array[1:,:-1] # SW
        wgt_array[nums[6],:-1,:] = array[1:,:] # S
        wgt_array[nums[7],:-1,:-1] = array[1:,1:] # SE

        if fix_edges:
            wgt_array[nums[0],:,-1] = wgt_array[nums[0],:,-2]
            wgt_array[nums[1],:,-1] = wgt_array[nums[1],:,-2]
            wgt_array[nums[7],:,-1] = wgt_array[nums[7],:,-2]
            wgt_array[nums[1],0,:] = wgt_array[nums[1],1,:]
            wgt_array[nums[2],0,:] = wgt_array[nums[2],1,:]
            wgt_array[nums[3],0,:] = wgt_array[nums[3],1,:]
            wgt_array[nums[3],:,0] = wgt_array[nums[3],:,1]
            wgt_array[nums[4],:,0] = wgt_array[nums[4],:,1]
            wgt_array[nums[5],:,0] = wgt_array[nums[5],:,1]
            wgt_array[nums[5],-1,:] = wgt_array[nums[5],-2,:]
            wgt_array[nums[6],-1,:] = wgt_array[nums[6],-2,:]
            wgt_array[nums[7],-1,:] = wgt_array[nums[7],-2,:]

        if normalize:
            a_sum = np.sum(wgt_array, axis=0)
            wgt_array[:,a_sum!=0] = wgt_array[:,a_sum!=0] / a_sum[a_sum!=0]

        return wgt_array

    def get_wet_mask_nh(self):
        '''
        Returns np.array((8,L,W)), for each neighbor around a cell
        with 1 if the neighbor is wet and 0 if dry
        '''

        wet_mask = (self.depth > self.dry_depth) * 1
        wet_mask_nh = self.build_weight_array(wet_mask, fix_edges = True)

        return wet_mask_nh

>>>>>>> 57cdd27c
    #############################################
    ################# updaters ##################
    #############################################

    #############################################
    ############## initialization ###############
    #############################################

    def get_var_name(self, long_var_name):
        return self._var_name_map[ long_var_name ]

    def import_file(self):

        self.input_file_vars = dict()
        numvars = 0

        o = open(self.input_file, mode = 'r')

        for line in o:
            line = re.sub('\s$','',line)
            line = re.sub('\A[: :]*','',line)
            ln = re.split('\s*[\:\=]\s*', line)

            if len(ln)>1:

                ln[0] = str.lower(ln[0])

                if ln[0] in self._input_var_names:

                    numvars += 1

                    var_type = self._var_type_map[ln[0]]

                    ln[1] = re.sub('[: :]+$','',ln[1])

                    if var_type == 'string':
                        self.input_file_vars[str(ln[0])] = str(ln[1])
                    if var_type == 'float':
                        self.input_file_vars[str(ln[0])] = float(ln[1])
                    if var_type == 'long':
                        self.input_file_vars[str(ln[0])] = int(ln[1])
                    if var_type == 'choice':

                        ln[1] = str.lower(ln[1])

                        if ln[1] == 'yes' or ln[1] == 'true':
                            self.input_file_vars[str(ln[0])] = True
                        elif ln[1] == 'no' or ln[1] == 'false':
                            self.input_file_vars[str(ln[0])] = False
                        else:
                            print("Alert! Options for 'choice' type variables "\
                                  "are only Yes/No or True/False.\n")

                else:
                    print("Alert! The input file contains an unknown entry.")

        o.close()

        for k,v in list(self.input_file_vars.items()):
            setattr(self, self.get_var_name(k), v)


    def expand_stratigraphy(self):
        '''
        Expand the size of arrays that store stratigraphy data
        '''

        if self.verbose: self.logger.info('Expanding stratigraphy arrays')

        lil_blank = lil_matrix((self.L * self.W, self.n_steps),
                                dtype=np.float32)

        self.strata_eta = hstack([self.strata_eta, lil_blank], format='lil')
        self.strata_sand_frac = hstack([self.strata_sand_frac, lil_blank],
                                        format='lil')


    def record_stratigraphy(self):
        '''
        Saves the sand fraction of deposited sediment
        into a sparse array created by init_stratigraphy().

        Only runs if save_strata is True
        '''

        timestep = self._time

        if self.save_strata and (timestep % self.save_dt == 0):

            timestep = int(timestep)

            if self.strata_eta.shape[1] <= timestep:
                self.expand_stratigraphy()

            if self.verbose:
                self.logger.info('Storing stratigraphy data')

            ################### sand frac ###################
            # -1 for cells with deposition volumes < vol_limit
            # vol_limit for any mud (to diff from no deposition in sparse array)
            # (overwritten if any sand deposited)

            sand_frac = -1 * np.ones((self.L, self.W))

            vol_limit = 0.000001 # threshold deposition volume
            sand_frac[self.Vp_dep_mud > vol_limit] = vol_limit

            sand_loc = self.Vp_dep_sand > 0
            sand_frac[sand_loc] = (self.Vp_dep_sand[sand_loc] /
                                  (self.Vp_dep_mud[sand_loc] +
                                  self.Vp_dep_sand[sand_loc]))
            # store indices and sand_frac into a sparse array
            row_s = np.where(sand_frac.flatten() >= 0)[0]
            col_s = np.zeros((len(row_s),))
            data_s = sand_frac[sand_frac >= 0]

            sand_sparse = csc_matrix((data_s, (row_s, col_s)),
                                      shape=(self.L * self.W, 1))
            # store sand_sparse into strata_sand_frac
            self.strata_sand_frac[:,self.strata_counter] = sand_sparse

            ################### eta ###################

            diff_eta = self.eta - self.init_eta

            row_s = np.where(diff_eta.flatten() != 0)[0]
            col_s = np.zeros((len(row_s),))
            data_s = self.eta[diff_eta != 0]

            eta_sparse = csc_matrix((data_s, (row_s, col_s)),
                                    shape=(self.L * self.W, 1))
            self.strata_eta[:,self.strata_counter] = eta_sparse

            if self.toggle_subsidence and self.start_subsidence <= timestep:

                sigma_change = (self.strata_eta[:,:self.strata_counter] -
                                self.sigma.flatten()[:,np.newaxis])
                self.strata_eta[:,:self.strata_counter] = lil_matrix(sigma_change)

            self.strata_counter += 1

    def apply_subsidence(self):
        '''
        Apply subsidence to domain if
        toggle_subsidence is True and
        start_subsidence is <= timestep
        '''

        if self.toggle_subsidence:

            timestep = self._time

            if self.start_subsidence <= timestep:
                if self.verbose:
                    self.logger.info('Applying subsidence')
                self.eta[:] = self.eta - self.sigma

    def output_data(self):
        '''
        Plots and saves figures of eta, depth, and stage
        '''

        timestep = self._time

        if timestep % self.save_dt == 0:

            if (self.save_eta_grids or
            self.save_depth_grids or
            self.save_stage_grids or
            self.save_discharge_grids or
            self.save_velocity_grids or
            self.save_strata):

                timestep = self._time
                shape = self.output_netcdf.variables['time'].shape
                self.output_netcdf.variables['time'][shape[0]] = timestep

            ############ FIGURES #############
            if self.save_eta_figs:

                plt.pcolor(self.eta)
                plt.clim(self.clim_eta[0], self.clim_eta[1])
                plt.colorbar()
                plt.axis('equal')
                self.save_figure(self.prefix + "eta_" + str(timestep))

            if self.save_stage_figs:

                plt.pcolor(self.stage)
                plt.colorbar()
                plt.axis('equal')
                self.save_figure(self.prefix + "stage_" + str(timestep))

            if self.save_depth_figs:

                plt.pcolor(self.depth)
                plt.colorbar()
                plt.axis('equal')
                self.save_figure(self.prefix + "depth_" + str(timestep))

            if self.save_discharge_figs:

                plt.pcolor(self.qw)
                plt.colorbar()
                plt.axis('equal')
                self.save_figure(self.prefix + "discharge_" + str(timestep))

            if self.save_velocity_figs:
                plt.pcolor(self.uw)
                plt.colorbar()
                plt.axis('equal')
                self.save_figure(self.prefix + "velocity_" + str(timestep))

            ############ GRIDS #############
            if self.save_eta_grids:
                if self.verbose: self.logger.info('Saving grid: eta')
                self.save_grids('eta', self.eta, shape[0])

            if self.save_depth_grids:
                if self.verbose: self.logger.info('Saving grid: depth')
                self.save_grids('depth', self.depth, shape[0])

            if self.save_stage_grids:
                if self.verbose: self.logger.info('Saving grid: stage')
                self.save_grids('stage', self.stage, shape[0])

            if self.save_discharge_grids:
                if self.verbose: self.logger.info('Saving grid: discharge')
                self.save_grids('discharge', self.qw, shape[0])

            if self.save_velocity_grids:
                if self.verbose: self.logger.info('Saving grid: velocity')
                self.save_grids('velocity', self.uw, shape[0])

    def output_strata(self):
        '''
        Saves the stratigraphy sparse matrices into output netcdf file
        '''

        if self.save_strata:

            if self.verbose:
                self.logger.info('\nSaving final stratigraphy to netCDF file')

            self.strata_eta = self.strata_eta[:, :self.strata_counter]

            shape = self.strata_eta.shape

            total_strata_age = self.output_netcdf.createDimension(
                                                            'total_strata_age',
                                                             shape[1])

            strata_age = self.output_netcdf.createVariable('strata_age',
                                                        np.int32,
                                                        ('total_strata_age'))
            strata_age.units = 'timesteps'
            self.output_netcdf.variables['strata_age'][:] = list(range(shape[1]-1,-1, -1))

            sand_frac = self.output_netcdf.createVariable('strata_sand_frac',
                                         np.float32,
                                        ('total_strata_age','length','width'))
            sand_frac.units = 'fraction'

            strata_elev = self.output_netcdf.createVariable('strata_depth',
                                           np.float32,
                                          ('total_strata_age','length','width'))
            strata_elev.units = 'meters'

            for i in range(shape[1]):

                sf = self.strata_sand_frac[:,i].toarray()
                sf = sf.reshape(self.eta.shape)
                sf[sf == 0] = -1

                self.output_netcdf.variables['strata_sand_frac'][i,:,:] = sf

                sz = self.strata_eta[:,i].toarray().reshape(self.eta.shape)
                sz[sz == 0] = self.init_eta[sz == 0]

                self.output_netcdf.variables['strata_depth'][i,:,:] = sz


            if self.verbose:
                self.logger.info('Stratigraphy data saved.')

    #############################################
    ################## output ###################
    #############################################

    def save_figure(self, path, ext='png', close=True):
        '''
        Save a figure.

        path : string
            The path (and filename without extension) to save the figure to.
        ext : string (default='png')
            The file extension. This must be supported by the active
            matplotlib backend (see matplotlib.backends module).  Most
            backends support 'png', 'pdf', 'ps', 'eps', and 'svg'.
        '''

        directory = os.path.split(path)[0]
        filename = "%s.%s" % (os.path.split(path)[1], ext)
        if directory == '': directory = '.'

        if not os.path.exists(directory):
            if self.verbose:
                self.logger.info('Creating output directory')
            os.makedirs(directory)

        savepath = os.path.join(directory, filename)
        plt.savefig(savepath)

        if close: plt.close()

    def save_grids(self, var_name, var, ts):
        '''
        Save a grid into an existing netCDF file.
        File should already be open (by init_output_grid) as self.output_netcdf

        var_name : string
                The name of the variable to be saved
        var : object
                The numpy array to be saved
        timestep : int
                The current timestep (+1, so human readable)
        '''

        try:

            self.output_netcdf.variables[var_name][ts,:,:] = var

        except:
            self.logger.info('Error: Cannot save grid to netCDF file.')
<<<<<<< HEAD
    

=======

    def check_size_of_indices_matrix(self, it):
        if it >= self.indices.shape[1]:
            '''
            Initial size of self.indices is half of self.itmax
            because the number of iterations doesn't go beyond
            that for many timesteps.

            Once it reaches it > self.itmax/2 once, make the size
            self.iter for all further timesteps
            '''

            if self.verbose:
                self.logger.info('Increasing size of self.indices')

            indices_blank = np.zeros((np.int(self.Np_water), np.int(self.itmax/4)), dtype=np.int)

            self.indices = np.hstack((self.indices, indices_blank))

>>>>>>> 57cdd27c
<|MERGE_RESOLUTION|>--- conflicted
+++ resolved
@@ -1,596 +1,405 @@
-#! /usr/bin/env python
-from math import floor, sqrt, pi
-import numpy as np
-from random import shuffle
-import matplotlib
-from matplotlib import pyplot as plt
-from scipy import ndimage
-import sys, os, re, string
-from netCDF4 import Dataset
-import time as time_lib
-from scipy.sparse import lil_matrix, csc_matrix, hstack
-import logging
-import time
-<<<<<<< HEAD
-from .sed_tools import sed_tools
-from .water_tools import water_tools
-from .init_tools import init_tools
-np.random.seed(0)
-
-class Tools(sed_tools, water_tools, init_tools, object):
-    
-=======
-import sed_tools, water_tools, init_tools
-
-np.random.seed(0)
-
-class Tools(sed_tools, water_tools, init_tools, object):
-
->>>>>>> 57cdd27c
-    #############################################
-    ############# run_one_timestep ##############
-    #############################################
-
-    def run_one_timestep(self):
-        '''
-        Run the time loop once
-        '''
-
-        timestep = self._time
-
-        if self.verbose:
-            print('-'*20)
-            print('Time = ' + str(self._time))
-
-        for iteration in range(self.itermax):
-
-            self.count = 0
-
-            self.init_water_iteration()
-            self.run_water_iteration()
-
-            self.free_surf(iteration)
-            self.finalize_water_iteration(timestep,iteration)
-
-        self.sed_route()
-
-    def finalize_timestep(self):
-        '''
-        Clean up after sediment routing
-        Update sea level if baselevel changes
-        '''
-
-        self.flooding_correction()
-        self.stage[:] = np.maximum(self.stage, self.H_SL)
-        self.depth[:] = np.maximum(self.stage - self.eta, 0)
-
-        self.eta[0,self.inlet] = self.stage[0, self.inlet] - self.h0
-        self.depth[0,self.inlet] = self.h0
-
-        self.H_SL = self.H_SL + self.SLR * self.dt
-<<<<<<< HEAD
-    
-=======
-
-    #################################
-
-    def step_update(self, ind, new_ind, new_cell):
-
-        istep = self.iwalk.flat[new_cell]
-        jstep = self.jwalk.flat[new_cell]
-        dist = np.sqrt(istep**2 + jstep**2)
-
-        if dist > 0:
-
-            self.qxn.flat[ind] += jstep / dist
-            self.qyn.flat[ind] += istep / dist
-            self.qwn.flat[ind] += self.Qp_water / self.dx / 2.
-
-            self.qxn.flat[new_ind] += jstep / dist
-            self.qyn.flat[new_ind] += istep / dist
-            self.qwn.flat[new_ind] += self.Qp_water / self.dx / 2.
-
-        return dist
-
-    def calculate_new_ind(self, ind, new_cell):
-
-        new_ind = (ind[0] + self.jwalk.flat[new_cell], ind[1] +
-                   self.iwalk.flat[new_cell])
-
-        new_ind_flat = np.ravel_multi_index(new_ind, self.depth.shape,mode='wrap') # added wrap mode to fct to resolve ValueError due to negative numbers
-
-        return new_ind_flat
-
-    def get_weight(self, ind):
-
-        stage_ind = self.pad_stage[ind[0]-1+1:ind[0]+2+1, ind[1]-1+1:ind[1]+2+1]
-
-        weight_sfc = np.maximum(0,
-                     (self.stage[ind] - stage_ind) / self.distances)
-
-        weight_int = np.maximum(0, (self.qx[ind] * self.jvec +
-                                    self.qy[ind] * self.ivec) / self.distances)
-
-        if ind[0] == 0:
-            weight_sfc[0,:] = 0
-            weight_int[0,:] = 0
-
-        depth_ind = self.pad_depth[ind[0]-1+1:ind[0]+2+1, ind[1]-1+1:ind[1]+2+1]
-        ct_ind = self.pad_cell_type[ind[0]-1+1:ind[0]+2+1, ind[1]-1+1:ind[1]+2+1]
-
-        weight_sfc[(depth_ind <= self.dry_depth) | (ct_ind == -2)] = 0
-        weight_int[(depth_ind <= self.dry_depth) | (ct_ind == -2)] = 0
-
-        if np.nansum(weight_sfc) > 0:
-            weight_sfc = weight_sfc / np.nansum(weight_sfc)
-
-        if np.nansum(weight_int) > 0:
-            weight_int = weight_int / np.nansum(weight_int)
-
-        self.weight = self.gamma * weight_sfc + (1 - self.gamma) * weight_int
-        self.weight = depth_ind ** self.theta_water * self.weight
-        self.weight[depth_ind <= self.dry_depth] = np.nan
-
-        new_cell = self.random_pick(self.weight)
-
-        return new_cell
-
->>>>>>> 57cdd27c
-    #############################################
-    ############### randomization ###############
-    #############################################
-
-<<<<<<< HEAD
-    #############################################
-    ############### weight arrays ###############
-    #############################################
-    
-=======
-    def random_pick(self, probs):
-        '''
-        Randomly pick a number weighted by array probs (len 8)
-        Return the index of the selected weight in array probs
-        '''
-
-        num_nans = sum(np.isnan(probs))
-
-        if np.nansum(probs) == 0:
-            probs[~np.isnan(probs)] = 1
-            probs[1,1] = 0
-
-        probs[np.isnan(probs)] = 0
-        cutoffs = np.cumsum(probs)
-        idx = cutoffs.searchsorted(np.random.uniform(0, cutoffs[-1]))
-
-        return idx
-
-    def random_pick_inlet(self, choices, probs = None):
-        '''
-        Randomly pick a number from array choices weighted by array probs
-        Values in choices are column indices
-
-        Return a tuple of the randomly picked index for row 0
-        '''
-
-        if not probs:
-            probs = np.array([1 for i in range(len(choices))])
-
-        cutoffs = np.cumsum(probs)
-        idx = cutoffs.searchsorted(np.random.uniform(0, cutoffs[-1]))
-
-        return choices[idx]
-
-    #############################################
-    ############### weight arrays ###############
-    #############################################
-
-    def build_weight_array(self, array, fix_edges = False, normalize = False):
-        '''
-        Create np.array((8,L,W)) of quantity a
-        in each of the neighbors to a cell
-        '''
-
-        a_shape = array.shape
-
-        wgt_array = np.zeros((8, a_shape[0], a_shape[1]))
-        nums = list(range(8))
-
-        wgt_array[nums[0],:,:-1] = array[:,1:] # E
-        wgt_array[nums[1],1:,:-1] = array[:-1,1:] # NE
-        wgt_array[nums[2],1:,:] = array[:-1,:] # N
-        wgt_array[nums[3],1:,1:] = array[:-1,:-1] # NW
-        wgt_array[nums[4],:,1:] = array[:,:-1] # W
-        wgt_array[nums[5],:-1,1:] = array[1:,:-1] # SW
-        wgt_array[nums[6],:-1,:] = array[1:,:] # S
-        wgt_array[nums[7],:-1,:-1] = array[1:,1:] # SE
-
-        if fix_edges:
-            wgt_array[nums[0],:,-1] = wgt_array[nums[0],:,-2]
-            wgt_array[nums[1],:,-1] = wgt_array[nums[1],:,-2]
-            wgt_array[nums[7],:,-1] = wgt_array[nums[7],:,-2]
-            wgt_array[nums[1],0,:] = wgt_array[nums[1],1,:]
-            wgt_array[nums[2],0,:] = wgt_array[nums[2],1,:]
-            wgt_array[nums[3],0,:] = wgt_array[nums[3],1,:]
-            wgt_array[nums[3],:,0] = wgt_array[nums[3],:,1]
-            wgt_array[nums[4],:,0] = wgt_array[nums[4],:,1]
-            wgt_array[nums[5],:,0] = wgt_array[nums[5],:,1]
-            wgt_array[nums[5],-1,:] = wgt_array[nums[5],-2,:]
-            wgt_array[nums[6],-1,:] = wgt_array[nums[6],-2,:]
-            wgt_array[nums[7],-1,:] = wgt_array[nums[7],-2,:]
-
-        if normalize:
-            a_sum = np.sum(wgt_array, axis=0)
-            wgt_array[:,a_sum!=0] = wgt_array[:,a_sum!=0] / a_sum[a_sum!=0]
-
-        return wgt_array
-
-    def get_wet_mask_nh(self):
-        '''
-        Returns np.array((8,L,W)), for each neighbor around a cell
-        with 1 if the neighbor is wet and 0 if dry
-        '''
-
-        wet_mask = (self.depth > self.dry_depth) * 1
-        wet_mask_nh = self.build_weight_array(wet_mask, fix_edges = True)
-
-        return wet_mask_nh
-
->>>>>>> 57cdd27c
-    #############################################
-    ################# updaters ##################
-    #############################################
-
-    #############################################
-    ############## initialization ###############
-    #############################################
-
-    def get_var_name(self, long_var_name):
-        return self._var_name_map[ long_var_name ]
-
-    def import_file(self):
-
-        self.input_file_vars = dict()
-        numvars = 0
-
-        o = open(self.input_file, mode = 'r')
-
-        for line in o:
-            line = re.sub('\s$','',line)
-            line = re.sub('\A[: :]*','',line)
-            ln = re.split('\s*[\:\=]\s*', line)
-
-            if len(ln)>1:
-
-                ln[0] = str.lower(ln[0])
-
-                if ln[0] in self._input_var_names:
-
-                    numvars += 1
-
-                    var_type = self._var_type_map[ln[0]]
-
-                    ln[1] = re.sub('[: :]+$','',ln[1])
-
-                    if var_type == 'string':
-                        self.input_file_vars[str(ln[0])] = str(ln[1])
-                    if var_type == 'float':
-                        self.input_file_vars[str(ln[0])] = float(ln[1])
-                    if var_type == 'long':
-                        self.input_file_vars[str(ln[0])] = int(ln[1])
-                    if var_type == 'choice':
-
-                        ln[1] = str.lower(ln[1])
-
-                        if ln[1] == 'yes' or ln[1] == 'true':
-                            self.input_file_vars[str(ln[0])] = True
-                        elif ln[1] == 'no' or ln[1] == 'false':
-                            self.input_file_vars[str(ln[0])] = False
-                        else:
-                            print("Alert! Options for 'choice' type variables "\
-                                  "are only Yes/No or True/False.\n")
-
-                else:
-                    print("Alert! The input file contains an unknown entry.")
-
-        o.close()
-
-        for k,v in list(self.input_file_vars.items()):
-            setattr(self, self.get_var_name(k), v)
-
-
-    def expand_stratigraphy(self):
-        '''
-        Expand the size of arrays that store stratigraphy data
-        '''
-
-        if self.verbose: self.logger.info('Expanding stratigraphy arrays')
-
-        lil_blank = lil_matrix((self.L * self.W, self.n_steps),
-                                dtype=np.float32)
-
-        self.strata_eta = hstack([self.strata_eta, lil_blank], format='lil')
-        self.strata_sand_frac = hstack([self.strata_sand_frac, lil_blank],
-                                        format='lil')
-
-
-    def record_stratigraphy(self):
-        '''
-        Saves the sand fraction of deposited sediment
-        into a sparse array created by init_stratigraphy().
-
-        Only runs if save_strata is True
-        '''
-
-        timestep = self._time
-
-        if self.save_strata and (timestep % self.save_dt == 0):
-
-            timestep = int(timestep)
-
-            if self.strata_eta.shape[1] <= timestep:
-                self.expand_stratigraphy()
-
-            if self.verbose:
-                self.logger.info('Storing stratigraphy data')
-
-            ################### sand frac ###################
-            # -1 for cells with deposition volumes < vol_limit
-            # vol_limit for any mud (to diff from no deposition in sparse array)
-            # (overwritten if any sand deposited)
-
-            sand_frac = -1 * np.ones((self.L, self.W))
-
-            vol_limit = 0.000001 # threshold deposition volume
-            sand_frac[self.Vp_dep_mud > vol_limit] = vol_limit
-
-            sand_loc = self.Vp_dep_sand > 0
-            sand_frac[sand_loc] = (self.Vp_dep_sand[sand_loc] /
-                                  (self.Vp_dep_mud[sand_loc] +
-                                  self.Vp_dep_sand[sand_loc]))
-            # store indices and sand_frac into a sparse array
-            row_s = np.where(sand_frac.flatten() >= 0)[0]
-            col_s = np.zeros((len(row_s),))
-            data_s = sand_frac[sand_frac >= 0]
-
-            sand_sparse = csc_matrix((data_s, (row_s, col_s)),
-                                      shape=(self.L * self.W, 1))
-            # store sand_sparse into strata_sand_frac
-            self.strata_sand_frac[:,self.strata_counter] = sand_sparse
-
-            ################### eta ###################
-
-            diff_eta = self.eta - self.init_eta
-
-            row_s = np.where(diff_eta.flatten() != 0)[0]
-            col_s = np.zeros((len(row_s),))
-            data_s = self.eta[diff_eta != 0]
-
-            eta_sparse = csc_matrix((data_s, (row_s, col_s)),
-                                    shape=(self.L * self.W, 1))
-            self.strata_eta[:,self.strata_counter] = eta_sparse
-
-            if self.toggle_subsidence and self.start_subsidence <= timestep:
-
-                sigma_change = (self.strata_eta[:,:self.strata_counter] -
-                                self.sigma.flatten()[:,np.newaxis])
-                self.strata_eta[:,:self.strata_counter] = lil_matrix(sigma_change)
-
-            self.strata_counter += 1
-
-    def apply_subsidence(self):
-        '''
-        Apply subsidence to domain if
-        toggle_subsidence is True and
-        start_subsidence is <= timestep
-        '''
-
-        if self.toggle_subsidence:
-
-            timestep = self._time
-
-            if self.start_subsidence <= timestep:
-                if self.verbose:
-                    self.logger.info('Applying subsidence')
-                self.eta[:] = self.eta - self.sigma
-
-    def output_data(self):
-        '''
-        Plots and saves figures of eta, depth, and stage
-        '''
-
-        timestep = self._time
-
-        if timestep % self.save_dt == 0:
-
-            if (self.save_eta_grids or
-            self.save_depth_grids or
-            self.save_stage_grids or
-            self.save_discharge_grids or
-            self.save_velocity_grids or
-            self.save_strata):
-
-                timestep = self._time
-                shape = self.output_netcdf.variables['time'].shape
-                self.output_netcdf.variables['time'][shape[0]] = timestep
-
-            ############ FIGURES #############
-            if self.save_eta_figs:
-
-                plt.pcolor(self.eta)
-                plt.clim(self.clim_eta[0], self.clim_eta[1])
-                plt.colorbar()
-                plt.axis('equal')
-                self.save_figure(self.prefix + "eta_" + str(timestep))
-
-            if self.save_stage_figs:
-
-                plt.pcolor(self.stage)
-                plt.colorbar()
-                plt.axis('equal')
-                self.save_figure(self.prefix + "stage_" + str(timestep))
-
-            if self.save_depth_figs:
-
-                plt.pcolor(self.depth)
-                plt.colorbar()
-                plt.axis('equal')
-                self.save_figure(self.prefix + "depth_" + str(timestep))
-
-            if self.save_discharge_figs:
-
-                plt.pcolor(self.qw)
-                plt.colorbar()
-                plt.axis('equal')
-                self.save_figure(self.prefix + "discharge_" + str(timestep))
-
-            if self.save_velocity_figs:
-                plt.pcolor(self.uw)
-                plt.colorbar()
-                plt.axis('equal')
-                self.save_figure(self.prefix + "velocity_" + str(timestep))
-
-            ############ GRIDS #############
-            if self.save_eta_grids:
-                if self.verbose: self.logger.info('Saving grid: eta')
-                self.save_grids('eta', self.eta, shape[0])
-
-            if self.save_depth_grids:
-                if self.verbose: self.logger.info('Saving grid: depth')
-                self.save_grids('depth', self.depth, shape[0])
-
-            if self.save_stage_grids:
-                if self.verbose: self.logger.info('Saving grid: stage')
-                self.save_grids('stage', self.stage, shape[0])
-
-            if self.save_discharge_grids:
-                if self.verbose: self.logger.info('Saving grid: discharge')
-                self.save_grids('discharge', self.qw, shape[0])
-
-            if self.save_velocity_grids:
-                if self.verbose: self.logger.info('Saving grid: velocity')
-                self.save_grids('velocity', self.uw, shape[0])
-
-    def output_strata(self):
-        '''
-        Saves the stratigraphy sparse matrices into output netcdf file
-        '''
-
-        if self.save_strata:
-
-            if self.verbose:
-                self.logger.info('\nSaving final stratigraphy to netCDF file')
-
-            self.strata_eta = self.strata_eta[:, :self.strata_counter]
-
-            shape = self.strata_eta.shape
-
-            total_strata_age = self.output_netcdf.createDimension(
-                                                            'total_strata_age',
-                                                             shape[1])
-
-            strata_age = self.output_netcdf.createVariable('strata_age',
-                                                        np.int32,
-                                                        ('total_strata_age'))
-            strata_age.units = 'timesteps'
-            self.output_netcdf.variables['strata_age'][:] = list(range(shape[1]-1,-1, -1))
-
-            sand_frac = self.output_netcdf.createVariable('strata_sand_frac',
-                                         np.float32,
-                                        ('total_strata_age','length','width'))
-            sand_frac.units = 'fraction'
-
-            strata_elev = self.output_netcdf.createVariable('strata_depth',
-                                           np.float32,
-                                          ('total_strata_age','length','width'))
-            strata_elev.units = 'meters'
-
-            for i in range(shape[1]):
-
-                sf = self.strata_sand_frac[:,i].toarray()
-                sf = sf.reshape(self.eta.shape)
-                sf[sf == 0] = -1
-
-                self.output_netcdf.variables['strata_sand_frac'][i,:,:] = sf
-
-                sz = self.strata_eta[:,i].toarray().reshape(self.eta.shape)
-                sz[sz == 0] = self.init_eta[sz == 0]
-
-                self.output_netcdf.variables['strata_depth'][i,:,:] = sz
-
-
-            if self.verbose:
-                self.logger.info('Stratigraphy data saved.')
-
-    #############################################
-    ################## output ###################
-    #############################################
-
-    def save_figure(self, path, ext='png', close=True):
-        '''
-        Save a figure.
-
-        path : string
-            The path (and filename without extension) to save the figure to.
-        ext : string (default='png')
-            The file extension. This must be supported by the active
-            matplotlib backend (see matplotlib.backends module).  Most
-            backends support 'png', 'pdf', 'ps', 'eps', and 'svg'.
-        '''
-
-        directory = os.path.split(path)[0]
-        filename = "%s.%s" % (os.path.split(path)[1], ext)
-        if directory == '': directory = '.'
-
-        if not os.path.exists(directory):
-            if self.verbose:
-                self.logger.info('Creating output directory')
-            os.makedirs(directory)
-
-        savepath = os.path.join(directory, filename)
-        plt.savefig(savepath)
-
-        if close: plt.close()
-
-    def save_grids(self, var_name, var, ts):
-        '''
-        Save a grid into an existing netCDF file.
-        File should already be open (by init_output_grid) as self.output_netcdf
-
-        var_name : string
-                The name of the variable to be saved
-        var : object
-                The numpy array to be saved
-        timestep : int
-                The current timestep (+1, so human readable)
-        '''
-
-        try:
-
-            self.output_netcdf.variables[var_name][ts,:,:] = var
-
-        except:
-            self.logger.info('Error: Cannot save grid to netCDF file.')
-<<<<<<< HEAD
-    
-
-=======
-
-    def check_size_of_indices_matrix(self, it):
-        if it >= self.indices.shape[1]:
-            '''
-            Initial size of self.indices is half of self.itmax
-            because the number of iterations doesn't go beyond
-            that for many timesteps.
-
-            Once it reaches it > self.itmax/2 once, make the size
-            self.iter for all further timesteps
-            '''
-
-            if self.verbose:
-                self.logger.info('Increasing size of self.indices')
-
-            indices_blank = np.zeros((np.int(self.Np_water), np.int(self.itmax/4)), dtype=np.int)
-
-            self.indices = np.hstack((self.indices, indices_blank))
-
->>>>>>> 57cdd27c
+#! /usr/bin/env python
+from math import floor, sqrt, pi
+import numpy as np
+from random import shuffle
+import matplotlib
+from matplotlib import pyplot as plt
+from scipy import ndimage
+import sys, os, re, string
+from netCDF4 import Dataset
+import time as time_lib
+from scipy.sparse import lil_matrix, csc_matrix, hstack
+import logging
+import time
+from .sed_tools import sed_tools
+from .water_tools import water_tools
+from .init_tools import init_tools
+np.random.seed(0)
+
+class Tools(sed_tools, water_tools, init_tools, object):
+    
+    #############################################
+    ############# run_one_timestep ##############
+    #############################################
+
+    def run_one_timestep(self):
+        '''
+        Run the time loop once
+        '''
+
+        timestep = self._time
+
+        if self.verbose:
+            print('-'*20)
+            print('Time = ' + str(self._time))
+
+        for iteration in range(self.itermax):
+
+            self.count = 0
+
+            self.init_water_iteration()
+            self.run_water_iteration()
+
+            self.free_surf(iteration)
+            self.finalize_water_iteration(timestep,iteration)
+
+        self.sed_route()
+
+    def finalize_timestep(self):
+        '''
+        Clean up after sediment routing
+        Update sea level if baselevel changes
+        '''
+
+        self.flooding_correction()
+        self.stage[:] = np.maximum(self.stage, self.H_SL)
+        self.depth[:] = np.maximum(self.stage - self.eta, 0)
+
+        self.eta[0,self.inlet] = self.stage[0, self.inlet] - self.h0
+        self.depth[0,self.inlet] = self.h0
+
+        self.H_SL = self.H_SL + self.SLR * self.dt
+    
+    #############################################
+    ############### randomization ###############
+    #############################################
+
+    #############################################
+    ############### weight arrays ###############
+    #############################################
+    
+    #############################################
+    ################# updaters ##################
+    #############################################
+
+    #############################################
+    ############## initialization ###############
+    #############################################
+
+    def get_var_name(self, long_var_name):
+        return self._var_name_map[ long_var_name ]
+
+    def import_file(self):
+
+        self.input_file_vars = dict()
+        numvars = 0
+
+        o = open(self.input_file, mode = 'r')
+
+        for line in o:
+            line = re.sub('\s$','',line)
+            line = re.sub('\A[: :]*','',line)
+            ln = re.split('\s*[\:\=]\s*', line)
+
+            if len(ln)>1:
+
+                ln[0] = str.lower(ln[0])
+
+                if ln[0] in self._input_var_names:
+
+                    numvars += 1
+
+                    var_type = self._var_type_map[ln[0]]
+
+                    ln[1] = re.sub('[: :]+$','',ln[1])
+
+                    if var_type == 'string':
+                        self.input_file_vars[str(ln[0])] = str(ln[1])
+                    if var_type == 'float':
+                        self.input_file_vars[str(ln[0])] = float(ln[1])
+                    if var_type == 'long':
+                        self.input_file_vars[str(ln[0])] = int(ln[1])
+                    if var_type == 'choice':
+
+                        ln[1] = str.lower(ln[1])
+
+                        if ln[1] == 'yes' or ln[1] == 'true':
+                            self.input_file_vars[str(ln[0])] = True
+                        elif ln[1] == 'no' or ln[1] == 'false':
+                            self.input_file_vars[str(ln[0])] = False
+                        else:
+                            print("Alert! Options for 'choice' type variables "\
+                                  "are only Yes/No or True/False.\n")
+
+                else:
+                    print("Alert! The input file contains an unknown entry.")
+
+        o.close()
+
+        for k,v in list(self.input_file_vars.items()):
+            setattr(self, self.get_var_name(k), v)
+
+
+    def expand_stratigraphy(self):
+        '''
+        Expand the size of arrays that store stratigraphy data
+        '''
+
+        if self.verbose: self.logger.info('Expanding stratigraphy arrays')
+
+        lil_blank = lil_matrix((self.L * self.W, self.n_steps),
+                                dtype=np.float32)
+
+        self.strata_eta = hstack([self.strata_eta, lil_blank], format='lil')
+        self.strata_sand_frac = hstack([self.strata_sand_frac, lil_blank],
+                                        format='lil')
+
+
+    def record_stratigraphy(self):
+        '''
+        Saves the sand fraction of deposited sediment
+        into a sparse array created by init_stratigraphy().
+
+        Only runs if save_strata is True
+        '''
+
+        timestep = self._time
+
+        if self.save_strata and (timestep % self.save_dt == 0):
+
+            timestep = int(timestep)
+
+            if self.strata_eta.shape[1] <= timestep:
+                self.expand_stratigraphy()
+
+            if self.verbose:
+                self.logger.info('Storing stratigraphy data')
+
+            ################### sand frac ###################
+            # -1 for cells with deposition volumes < vol_limit
+            # vol_limit for any mud (to diff from no deposition in sparse array)
+            # (overwritten if any sand deposited)
+
+            sand_frac = -1 * np.ones((self.L, self.W))
+
+            vol_limit = 0.000001 # threshold deposition volume
+            sand_frac[self.Vp_dep_mud > vol_limit] = vol_limit
+
+            sand_loc = self.Vp_dep_sand > 0
+            sand_frac[sand_loc] = (self.Vp_dep_sand[sand_loc] /
+                                  (self.Vp_dep_mud[sand_loc] +
+                                  self.Vp_dep_sand[sand_loc]))
+            # store indices and sand_frac into a sparse array
+            row_s = np.where(sand_frac.flatten() >= 0)[0]
+            col_s = np.zeros((len(row_s),))
+            data_s = sand_frac[sand_frac >= 0]
+
+            sand_sparse = csc_matrix((data_s, (row_s, col_s)),
+                                      shape=(self.L * self.W, 1))
+            # store sand_sparse into strata_sand_frac
+            self.strata_sand_frac[:,self.strata_counter] = sand_sparse
+
+            ################### eta ###################
+
+            diff_eta = self.eta - self.init_eta
+
+            row_s = np.where(diff_eta.flatten() != 0)[0]
+            col_s = np.zeros((len(row_s),))
+            data_s = self.eta[diff_eta != 0]
+
+            eta_sparse = csc_matrix((data_s, (row_s, col_s)),
+                                    shape=(self.L * self.W, 1))
+            self.strata_eta[:,self.strata_counter] = eta_sparse
+
+            if self.toggle_subsidence and self.start_subsidence <= timestep:
+
+                sigma_change = (self.strata_eta[:,:self.strata_counter] -
+                                self.sigma.flatten()[:,np.newaxis])
+                self.strata_eta[:,:self.strata_counter] = lil_matrix(sigma_change)
+
+            self.strata_counter += 1
+
+    def apply_subsidence(self):
+        '''
+        Apply subsidence to domain if
+        toggle_subsidence is True and
+        start_subsidence is <= timestep
+        '''
+
+        if self.toggle_subsidence:
+
+            timestep = self._time
+
+            if self.start_subsidence <= timestep:
+                if self.verbose:
+                    self.logger.info('Applying subsidence')
+                self.eta[:] = self.eta - self.sigma
+
+    def output_data(self):
+        '''
+        Plots and saves figures of eta, depth, and stage
+        '''
+
+        timestep = self._time
+
+        if timestep % self.save_dt == 0:
+
+            if (self.save_eta_grids or
+            self.save_depth_grids or
+            self.save_stage_grids or
+            self.save_discharge_grids or
+            self.save_velocity_grids or
+            self.save_strata):
+
+                timestep = self._time
+                shape = self.output_netcdf.variables['time'].shape
+                self.output_netcdf.variables['time'][shape[0]] = timestep
+
+            ############ FIGURES #############
+            if self.save_eta_figs:
+
+                plt.pcolor(self.eta)
+                plt.clim(self.clim_eta[0], self.clim_eta[1])
+                plt.colorbar()
+                plt.axis('equal')
+                self.save_figure(self.prefix + "eta_" + str(timestep))
+
+            if self.save_stage_figs:
+
+                plt.pcolor(self.stage)
+                plt.colorbar()
+                plt.axis('equal')
+                self.save_figure(self.prefix + "stage_" + str(timestep))
+
+            if self.save_depth_figs:
+
+                plt.pcolor(self.depth)
+                plt.colorbar()
+                plt.axis('equal')
+                self.save_figure(self.prefix + "depth_" + str(timestep))
+
+            if self.save_discharge_figs:
+
+                plt.pcolor(self.qw)
+                plt.colorbar()
+                plt.axis('equal')
+                self.save_figure(self.prefix + "discharge_" + str(timestep))
+
+            if self.save_velocity_figs:
+                plt.pcolor(self.uw)
+                plt.colorbar()
+                plt.axis('equal')
+                self.save_figure(self.prefix + "velocity_" + str(timestep))
+
+            ############ GRIDS #############
+            if self.save_eta_grids:
+                if self.verbose: self.logger.info('Saving grid: eta')
+                self.save_grids('eta', self.eta, shape[0])
+
+            if self.save_depth_grids:
+                if self.verbose: self.logger.info('Saving grid: depth')
+                self.save_grids('depth', self.depth, shape[0])
+
+            if self.save_stage_grids:
+                if self.verbose: self.logger.info('Saving grid: stage')
+                self.save_grids('stage', self.stage, shape[0])
+
+            if self.save_discharge_grids:
+                if self.verbose: self.logger.info('Saving grid: discharge')
+                self.save_grids('discharge', self.qw, shape[0])
+
+            if self.save_velocity_grids:
+                if self.verbose: self.logger.info('Saving grid: velocity')
+                self.save_grids('velocity', self.uw, shape[0])
+
+    def output_strata(self):
+        '''
+        Saves the stratigraphy sparse matrices into output netcdf file
+        '''
+
+        if self.save_strata:
+
+            if self.verbose:
+                self.logger.info('\nSaving final stratigraphy to netCDF file')
+
+            self.strata_eta = self.strata_eta[:, :self.strata_counter]
+
+            shape = self.strata_eta.shape
+
+            total_strata_age = self.output_netcdf.createDimension(
+                                                            'total_strata_age',
+                                                             shape[1])
+
+            strata_age = self.output_netcdf.createVariable('strata_age',
+                                                        np.int32,
+                                                        ('total_strata_age'))
+            strata_age.units = 'timesteps'
+            self.output_netcdf.variables['strata_age'][:] = list(range(shape[1]-1,-1, -1))
+
+            sand_frac = self.output_netcdf.createVariable('strata_sand_frac',
+                                         np.float32,
+                                        ('total_strata_age','length','width'))
+            sand_frac.units = 'fraction'
+
+            strata_elev = self.output_netcdf.createVariable('strata_depth',
+                                           np.float32,
+                                          ('total_strata_age','length','width'))
+            strata_elev.units = 'meters'
+
+            for i in range(shape[1]):
+
+                sf = self.strata_sand_frac[:,i].toarray()
+                sf = sf.reshape(self.eta.shape)
+                sf[sf == 0] = -1
+
+                self.output_netcdf.variables['strata_sand_frac'][i,:,:] = sf
+
+                sz = self.strata_eta[:,i].toarray().reshape(self.eta.shape)
+                sz[sz == 0] = self.init_eta[sz == 0]
+
+                self.output_netcdf.variables['strata_depth'][i,:,:] = sz
+
+
+            if self.verbose:
+                self.logger.info('Stratigraphy data saved.')
+
+    #############################################
+    ################## output ###################
+    #############################################
+
+    def save_figure(self, path, ext='png', close=True):
+        '''
+        Save a figure.
+
+        path : string
+            The path (and filename without extension) to save the figure to.
+        ext : string (default='png')
+            The file extension. This must be supported by the active
+            matplotlib backend (see matplotlib.backends module).  Most
+            backends support 'png', 'pdf', 'ps', 'eps', and 'svg'.
+        '''
+
+        directory = os.path.split(path)[0]
+        filename = "%s.%s" % (os.path.split(path)[1], ext)
+        if directory == '': directory = '.'
+
+        if not os.path.exists(directory):
+            if self.verbose:
+                self.logger.info('Creating output directory')
+            os.makedirs(directory)
+
+        savepath = os.path.join(directory, filename)
+        plt.savefig(savepath)
+
+        if close: plt.close()
+
+    def save_grids(self, var_name, var, ts):
+        '''
+        Save a grid into an existing netCDF file.
+        File should already be open (by init_output_grid) as self.output_netcdf
+
+        var_name : string
+                The name of the variable to be saved
+        var : object
+                The numpy array to be saved
+        timestep : int
+                The current timestep (+1, so human readable)
+        '''
+
+        try:
+
+            self.output_netcdf.variables[var_name][ts,:,:] = var
+
+        except:
+            self.logger.info('Error: Cannot save grid to netCDF file.')
+    