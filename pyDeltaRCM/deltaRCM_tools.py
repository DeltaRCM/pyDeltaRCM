#! /usr/bin/env python

import os
import warnings

import numpy as np
import matplotlib.pyplot as plt

from scipy.sparse import lil_matrix, csc_matrix, hstack

from .sed_tools import sed_tools
from .water_tools import water_tools
from .init_tools import init_tools


class Tools(sed_tools, water_tools, init_tools, object):

    def run_one_timestep(self):
        """Run the timestep once.

        The first operation called by :meth:`update`, this method iterates the
        water surface calculation and sediment parcel routing routines.

        .. note:: Will print the current timestep to stdout, if ``verbose > 0``.

        Parameters
        ----------

        Returns
        -------

        Raises
        ------
        RuntimeError 
            If model has already been finalized via :meth:`finalize`.
        """
        timestep = self._time

        self.logger.info('-' * 4 + ' Timestep ' +
                         str(self._time) + ' ' + '-' * 4)
        if self.verbose > 0:
            print('-' * 20)
            print('Timestep: ' + str(self._time))

        if self._is_finalized:
            raise RuntimeError('Cannot update model, model already finalized!')

        # model operations
        for iteration in range(self.itermax):

            self.init_water_iteration()
            self.run_water_iteration()

            self.free_surf(iteration)
            self.finalize_water_iteration(timestep, iteration)

        self.sed_route()

    def finalize_timestep(self):
        """Finalize timestep.

        Clean up after sediment routing. This includes a correction for
        flooded cells that are not "wet" (via :meth:`flooding_correction`).

        Update sea level if baselevel changes between timesteps.

        Parameters
        ----------

        Returns
        -------

        """
        self.flooding_correction()
        self.stage[:] = np.maximum(self.stage, self.H_SL)
        self.depth[:] = np.maximum(self.stage - self.eta, 0)

        self.eta[0, self.inlet] = self.stage[0, self.inlet] - self.h0
        self.depth[0, self.inlet] = self.h0

        self.H_SL = self.H_SL + self.SLR * self.dt

    def expand_stratigraphy(self):
        """Expand stratigraphy array sizes.

        Parameters
        ----------

        Returns
        -------

        """
        _msg = 'Expanding stratigraphy arrays'
        self.logger.info(_msg)
        if self.verbose >= 2:
            print(_msg)

        lil_blank = lil_matrix((self.L * self.W, self.n_steps),
                               dtype=np.float32)

        self.strata_eta = hstack([self.strata_eta, lil_blank], format='lil')
        self.strata_sand_frac = hstack([self.strata_sand_frac, lil_blank],
                                       format='lil')

    def record_stratigraphy(self):
        """Save stratigraphy to file.

        Saves the sand fraction of deposited sediment
        into a sparse array created by init_stratigraphy().

        Only runs if save_strata is True.

        .. note:: 

            This routine needs a complete description of the algorithm,
            additionally, it should be ported to a routine in DeltaMetrics,
            probably the new and preferred method of computing and storing
            straitgraphy cubes.

        Parameters
        ----------

        Returns
        -------

        """
        timestep = self._time

        if self.save_strata and (timestep % self.save_dt == 0):

            timestep = int(timestep)

            if self.strata_eta.shape[1] <= timestep:
                self.expand_stratigraphy()

            _msg = 'Storing stratigraphy data'
            self.logger.info(_msg)
            if self.verbose >= 2:
                print(_msg)

            # ------------------ sand frac ------------------
            # -1 for cells with deposition volumes < vol_limit
            # vol_limit for any mud (to diff from no deposition in sparse
            #   array)
            # (overwritten if any sand deposited)

            sand_frac = -1 * np.ones((self.L, self.W))

            vol_limit = 0.000001  # threshold deposition volume
            sand_frac[self.Vp_dep_mud > vol_limit] = vol_limit

            sand_loc = self.Vp_dep_sand > 0
            sand_frac[sand_loc] = (self.Vp_dep_sand[sand_loc]
                                   / (self.Vp_dep_mud[sand_loc]
                                      + self.Vp_dep_sand[sand_loc])
                                   )
            # store indices and sand_frac into a sparse array
            row_s = np.where(sand_frac.flatten() >= 0)[0]
            col_s = np.zeros((len(row_s),))
            data_s = sand_frac[sand_frac >= 0]

            sand_sparse = csc_matrix((data_s, (row_s, col_s)),
                                     shape=(self.L * self.W, 1))
            # store sand_sparse into strata_sand_frac
            self.strata_sand_frac[:, self.strata_counter] = sand_sparse

            # ------------------ eta ------------------
            diff_eta = self.eta - self.init_eta

            row_s = np.where(diff_eta.flatten() != 0)[0]
            col_s = np.zeros((len(row_s),))
            data_s = self.eta[diff_eta != 0]

            eta_sparse = csc_matrix((data_s, (row_s, col_s)),
                                    shape=(self.L * self.W, 1))
            self.strata_eta[:, self.strata_counter] = eta_sparse

            if self.toggle_subsidence and self.start_subsidence <= timestep:

                sigma_change = (self.strata_eta[:, :self.strata_counter]
                                - self.sigma.flatten()[:, np.newaxis])
                self.strata_eta[:, :self.strata_counter] = lil_matrix(
                    sigma_change)

            self.strata_counter += 1

    def apply_subsidence(self):
        """Apply subsidence pattern.

        Apply subsidence to domain if toggle_subsidence is True, and
        start_subsidence is =< timestep.

        Parameters
        ----------

        Returns
        -------

        """
        if self.toggle_subsidence:

            timestep = self._time

            if self.start_subsidence <= timestep:

                _msg = 'Applying subsidence'
                self.logger.info(_msg)
                if self.verbose >= 2:
                    print(_msg)

                self.eta[:] = self.eta - self.sigma

    def output_data(self):
        """Save grids and figures.

        Save grids and/or plots of specified variables (``eta``, `discharge``,
        ``velocity``, ``depth``, and ``stage``, depending on configuration of
        the relevant flags in the YAML configuration file.

        Parameters
        ----------

        Returns
        -------

        """
<<<<<<< HEAD
        timestep = self._time

        if timestep % self.save_dt == 0:
=======

        _timestep = self._time
        if _timestep % self.save_dt == 0:
>>>>>>> 6ced8d26

            _timestep = int(self._time)

            # ------------------ Figures ------------------
            if self._save_any_figs:

                _msg = 'Saving figures'
                self.logger.info(_msg)
                if self.verbose >= 2:
                    print(_msg)

                if self.save_eta_figs:
                    _fe = self.make_figure('eta', _timestep)
                    self.save_figure(_fe, directory=self.prefix,
                                     filename_root='eta_',
                                     timestep=_timestep)

                if self.save_stage_figs:
                    _fs = self.make_figure('stage', _timestep)
                    self.save_figure(_fs, directory=self.prefix,
                                     filename_root='stage_',
                                     timestep=_timestep)

                if self.save_depth_figs:
                    _fh = self.make_figure('depth', _timestep)
                    self.save_figure(_fh, directory=self.prefix,
                                     filename_root='depth_',
                                     timestep=_timestep)

                if self.save_discharge_figs:
                    _fq = self.make_figure('qw', _timestep)
                    self.save_figure(_fq, directory=self.prefix,
                                     filename_root='discharge_',
                                     timestep=_timestep)

                if self.save_velocity_figs:
                    _fu = self.make_figure('uw', _timestep)
                    self.save_figure(_fu, directory=self.prefix,
                                     filename_root='velocity_',
                                     timestep=_timestep)

            # ------------------ grids ------------------
            if self._save_any_grids:

                shape = self.output_netcdf.variables['time'].shape
                self.output_netcdf.variables['time'][shape[0]] = _timestep

                _msg = 'Saving grids'
                self.logger.info(_msg)
                if self.verbose >= 2:
                    print(_msg)

                if self.save_eta_grids:
                    self.save_grids('eta', self.eta, shape[0])

                if self.save_depth_grids:
                    self.save_grids('depth', self.depth, shape[0])

                if self.save_stage_grids:
                    self.save_grids('stage', self.stage, shape[0])

                if self.save_discharge_grids:
                    self.save_grids('discharge', self.qw, shape[0])

                if self.save_velocity_grids:
                    self.save_grids('velocity', self.uw, shape[0])

    def output_strata(self):
        """Save stratigraphy as sparse matrix to file.

        Saves the stratigraphy (sand fraction) sparse matrices into output netcdf file

        Parameters
        ----------

        Returns
        -------

        """
        if self.save_strata:

            _msg = 'Saving final stratigraphy to netCDF file'
            self.logger.info(_msg)
            if self.verbose >= 2:
                print(_msg)

            self.strata_eta = self.strata_eta[:, :self.strata_counter]

            shape = self.strata_eta.shape
            if shape[0] < 1:
                raise RuntimeError('Stratigraphy are empty! '
                                   'Are you sure you ran the model at least '
                                   'one timestep with `update()`?')

            total_strata_age = self.output_netcdf.createDimension(
                'total_strata_age',
                shape[1])

            strata_age = self.output_netcdf.createVariable('strata_age',
                                                           np.int32,
                                                           ('total_strata_age'))
            strata_age.units = 'timesteps'
            self.output_netcdf.variables['strata_age'][
                :] = list(range(shape[1] - 1, -1, -1))

            sand_frac = self.output_netcdf.createVariable('strata_sand_frac',
                                                          np.float32,
                                                          ('total_strata_age', 'length', 'width'))
            sand_frac.units = 'fraction'

            strata_elev = self.output_netcdf.createVariable('strata_depth',
                                                            np.float32,
                                                            ('total_strata_age', 'length', 'width'))
            strata_elev.units = 'meters'

            for i in range(shape[1]):

                sf = self.strata_sand_frac[:, i].toarray()
                sf = sf.reshape(self.eta.shape)
                sf[sf == 0] = -1

                self.output_netcdf.variables['strata_sand_frac'][i, :, :] = sf

                sz = self.strata_eta[:, i].toarray().reshape(self.eta.shape)
                sz[sz == 0] = self.init_eta[sz == 0]

                self.output_netcdf.variables['strata_depth'][i, :, :] = sz

            _msg = 'Stratigraphy data saved.'
            self.logger.info(_msg)
            if self.verbose >= 2:
                print(_msg)

    def make_figure(self, var, timestep):
        """Create a figure.

        Parameters
        ----------
        var : :obj:`str`
            Which variable to plot into the figure. Specified as a string and
            looked up via `getattr`.

        Returns
        -------
        fig : :obj:`matplotlib.figure`
            The created figure object.
        """

        _data = getattr(self, var)

        fig, ax = plt.subplots()
        pc = ax.pcolor(_data)
        fig.colorbar(pc)
        ax.set_title(var + ' --- ' + 'time = ' + str(timestep))
        ax.axis('equal')

        return fig

    def save_figure(self, fig, directory, filename_root,
                    timestep, ext='.png', close=True):
        """Save a figure.

        Parameters
        ----------
        path : :obj:`str`
            The path (and filename without extension) to save the figure to.

        ext : :obj:`str`, optional
            The file extension (default='.png'). This must be supported by the
            active matplotlib backend (see matplotlib.backends module). Most
            backends support '.png', '.pdf', '.ps', '.eps', and '.svg'. Be
            sure to include the '.' before the extension.

        close : :obj:`bool`, optional
            Whether to close the file after saving.

        Returns
        -------

        """
<<<<<<< HEAD
        directory = os.path.split(path)[0]
        filename = "%s.%s" % (os.path.split(path)[1], ext)
        if directory == '':
            directory = '.'

        if not os.path.exists(directory):
            if self.verbose >= 2:
                self.logger.info('Creating output directory')
            os.makedirs(directory)

        savepath = os.path.join(directory, filename)
        plt.savefig(savepath)

=======
        if self._save_figs_sequential:
            # save as a padded number with the timestep
            savepath = os.path.join(directory,
                                    filename_root + str(timestep).zfill(5) + ext)
        else:
            # save as "latest"
            savepath = os.path.join(directory,
                                    filename_root + 'latest' + ext)
        
        fig.savefig(savepath)
>>>>>>> 6ced8d26
        if close:
            plt.close()

    def save_grids(self, var_name, var, ts):
        """Save a grid into an existing netCDF file.

        File should already be open (by :meth:`init_output_grid`) as
        ``self.output_netcdf``.

        Parameters
        ----------
        var_name : :obj:`str`
            The name of the variable to be saved

        var : :obj:`ndarray`
            The numpy array to be saved.

        ts : :obj:`int`
            The current timestep (+1, so human readable)

        Returns
        -------

        """
        try:
            self.output_netcdf.variables[var_name][ts, :, :] = var
        except:
            self.logger.error('Cannot save grid to netCDF file.')
            warnings.warn(UserWarning('Cannot save grid to netCDF file.'))<|MERGE_RESOLUTION|>--- conflicted
+++ resolved
@@ -224,15 +224,8 @@
         -------
 
         """
-<<<<<<< HEAD
-        timestep = self._time
-
-        if timestep % self.save_dt == 0:
-=======
-
         _timestep = self._time
         if _timestep % self.save_dt == 0:
->>>>>>> 6ced8d26
 
             _timestep = int(self._time)
 
@@ -413,21 +406,6 @@
         -------
 
         """
-<<<<<<< HEAD
-        directory = os.path.split(path)[0]
-        filename = "%s.%s" % (os.path.split(path)[1], ext)
-        if directory == '':
-            directory = '.'
-
-        if not os.path.exists(directory):
-            if self.verbose >= 2:
-                self.logger.info('Creating output directory')
-            os.makedirs(directory)
-
-        savepath = os.path.join(directory, filename)
-        plt.savefig(savepath)
-
-=======
         if self._save_figs_sequential:
             # save as a padded number with the timestep
             savepath = os.path.join(directory,
@@ -436,9 +414,8 @@
             # save as "latest"
             savepath = os.path.join(directory,
                                     filename_root + 'latest' + ext)
-        
+
         fig.savefig(savepath)
->>>>>>> 6ced8d26
         if close:
             plt.close()
 
