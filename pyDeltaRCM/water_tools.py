
import numpy as np
from numba import njit
import abc

from . import shared_tools

# tools for water routing algorithms


class water_tools(abc.ABC):

    def route_water(self) -> None:
        """Water routing main method.

        This is the main method for water routing in the model. It is
        called once per `update()` call.

        Internally, this method calls:
            * :obj:`init_water_iteration`
            * :obj:`run_water_iteration`
            * :obj:`compute_free_surface`
            * :obj:`finalize_water_iteration`
        """
        _msg = 'Beginning water iteration'
        self.log_info(_msg, verbosity=2)

        for iteration in range(self._itermax):

            # initialize the relevant fields and parcel trackers
            self.hook_init_water_iteration()
            self.init_water_iteration()

            # run the actual iteration of the parcels
            self.hook_run_water_iteration()
            self.run_water_iteration()

            # accumulate the routed water parcels into free surface
            self.hook_compute_free_surface()
            self.compute_free_surface()

            # clean up the water surface and apply boundary conditions
            self.hook_finalize_water_iteration(iteration)
            self.finalize_water_iteration(iteration)

    def init_water_iteration(self) -> None:
        """Init the water iteration routine.
        """
        _msg = 'Initializing water iteration'
        self.log_info(_msg, verbosity=2)

        self.qxn[:] = 0
        self.qyn[:] = 0
        self.qwn[:] = 0

        self.free_surf_flag[:] = 1  # all parcels begin as valid
        self.free_surf_walk_inds[:] = 0
        self.sfc_visit[:] = 0
        self.sfc_sum[:] = 0

        self.pad_stage = np.pad(self.stage, 1, 'edge')
        self.pad_depth = np.pad(self.depth, 1, 'edge')
        self.pad_cell_type = np.pad(self.cell_type, 1, 'edge')

    def get_inlet_weights_water(self, **kwargs):
        """Get weight for inlet cells for water parcels.

        This method determines the *weights* describing which inlet cells
        water parcels are fed into the domain (where the cells are
        `self.inlet`).
        Internally, :obj:`pyDeltaRCM.shared_tools._get_inlet_weights` is
        called, returning a balanced weighting across all inlet cells.

        .. note::

            Reimplement this method in custom subclasses as needed.
        """
        return shared_tools.get_inlet_weights(self.inlet)

    def run_water_iteration(self) -> None:
        """Run a single iteration of travel paths for all water parcels.

        Runs all water  parcels (`Np_water` parcels) for `stepmax` steps, or
        until the parcels reach a boundary.

        All parcels are processed in parallel, taking one step for each loop
        of the ``while`` loop.

        Example
        -------
        On the initial delta surface, see how ten selected parcels are routed through the domain:

        .. plot:: water_tools/run_water_iteration.py
        """
        _msg = 'Beginning stepping of water parcels'
        self.log_info(_msg, verbosity=2)

        # configure the starting indices for each parcel
        inlet_weights = self.get_inlet_weights_water()
        start_indices = shared_tools.get_start_indices(self.inlet,
                                                       inlet_weights,
                                                       self._Np_water)

        # init parcel step number counter
        _step = 0

        # flux from ghost node
        self.qxn.flat[start_indices] += 1
        self.qyn.flat[start_indices] += 0  # this could be omitted...
        self.qwn.flat[start_indices] += self.Qp_water / self._dx / 2

        # load the initial indices into the walk indices
        self.free_surf_walk_inds[:, _step] = start_indices
        current_inds = np.copy(start_indices)

        # get weights, and flatten for faster access
        self.get_water_weight_array()
        water_weights_flat = self.water_weights.reshape(-1, 9)

        # while any parcles still need to take any steps
        while (sum(current_inds) > 0) & (_step < self.stepmax):

            # step counter increment
            _step += 1

            # check whether storage size needs to be increased
            self.check_size_of_indices_matrix(_step)

            # use water weights and random pick to determine d8 direction
            new_direction = _choose_next_directions(
                current_inds, water_weights_flat)

            # use the new directions for each parcel to determine the new ind
            #   for each parcel
            new_inds = _calculate_new_inds(
                current_inds,
                new_direction,
                self.ravel_walk_flat)

            # determine the step of each parcel made based on the new direction
            dist, istep, jstep, astep = shared_tools.get_steps(
                new_direction,
                self.iwalk_flat,
                self.jwalk_flat)

            # update the discharge field with walk of parcels
            #   this updates flux out of the old inds, and into the new inds
            self.update_Q(
                dist, current_inds, new_inds, astep, jstep, istep,
                update_current=True, update_next=True)

            # check for any loops in the walks of parcels
            #   A loop disqualifies a parcel from the free surface
            #   calculation, but does not stop the parcel from routing, and
            #   thus influencing the qw fields. If a parcel is looped, it
            #   will be given a new location in the domain, along the
            #   mean-transport vector. See function for full description.
            new_inds, looped = _check_for_loops(
                self.free_surf_walk_inds, new_inds, _step, self.L0,
                self.CTR, self.stage - self.H_SL)
            looped = looped.astype(bool)

            # set the current_inds to be the new_inds values
            #   (i.e., take the step)
            current_inds[:] = new_inds[:]

            # invalidate the looped parcels from the free surface
            self.free_surf_flag[looped] = 0

            # check for parcels that have reached the boundary
            boundary = self.check_for_boundary(current_inds)

            # parcels that have looped and reached the boundary are set zero
            #   before saving their indices
            boundary_looped = np.logical_and(looped, boundary)
            current_inds[boundary_looped] = 0

            # Record the parcel pathways for computing the free surface later
            self.free_surf_walk_inds[:, _step] = current_inds

            # parcels that have reached the boundary are set ``ind==0``,
            #   effectively ending the routing of these parcels.
            current_inds[boundary] = 0

            # update the q*n fields for the final step
            #   to ensure flux balanced at domain edge
            if np.any(boundary):
                self.update_Q(
                    dist[boundary], current_inds[boundary],
                    new_inds[boundary], astep[boundary],
                    jstep[boundary], istep[boundary],
                    update_current=False, update_next=True)

    def compute_free_surface(self) -> None:
        """Calculate free surface after routing all water parcels.

        This method uses the `free_surf_walk_inds` matrix accumulated
        during the routing of the water parcels (in
        :obj:`run_water_iteration`) to determine the free surface. The
        operations of the free surface computation are placed in a jitted
        function :obj:`_accumulate_free_surface_walks`. Following this
        computation, the free surface is smoothed by steps in
        :obj:`finalize_free_surface`.

        See [1]_ and [2]_ for a complete description of hydrodynamic
        assumptions in the DeltaRCM model.

        Examples
        --------

        The sequence of `compute_free_surface` is depicted in the figures
        below. The first image depicts the "input" to `compute_free_surface`,
        which is the current bed elevation, and the path of each water parcel
        (cyan lines in right image).

        .. plot:: water_tools/compute_free_surface_inputs.py

        The `compute_free_surface` method then calls the
        :obj:`_accumulate_free_surface_walks` function to determine 1) the
        number of times each cell has been visited by a water parcel
        (``sfc_visit``), and 2) the *total sum of expected elevations* of the
        water surface at each cell (``sfc_sum``).

        The output from :obj:`_accumulate_free_surface_walks` is then used to
        calculate a new stage surface (``H_new``) based only on the water
        parcel paths and expected water surface elevations, approximately as
        ``Hnew = sfc_sum / sfc_visit`` ("computed Hnew" in figure below)

        Following this step, a correction is applied forcing the new free
        surface to be below sea level and above or equal to the land surface
        elevation over the model domain ("stage" in figure below). This
        surface `Hnew` is used in the following operation
        :obj:`finalize_free_surface`.

        Finally, the updated water surface is
        combined with the previous timestep's water surface and an
        underrelaxation coefficient
        :obj:`~pyDeltaRCM.model.DeltaModel.omega_sfc`.

        .. plot:: water_tools/compute_free_surface_outputs.py

        .. [1] A reduced-complexity model for river delta formation – Part 1:
               Modeling deltas with channel dynamics, M. Liang, V. R. Voller,
               and C. Paola, Earth Surf. Dynam., 3, 67–86, 2015.
               https://doi.org/10.5194/esurf-3-67-2015

        .. [2] A reduced-complexity model for river delta formation – Part 2:
               Assessment of the flow routing scheme, M. Liang, N. Geleynse,
               D. A. Edmonds, and P. Passalacqua, Earth Surf. Dynam., 3,
               87–104, 2015. https://doi.org/10.5194/esurf-3-87-2015

        """
        _msg = 'Computing free surface from water parcels'
        self.log_info(_msg, verbosity=2)

        self.sfc_visit, self.sfc_sum = _accumulate_free_surface_walks(
            self.free_surf_walk_inds, self.free_surf_flag, self.cell_type,
            self.uw, self.ux, self.uy, self.depth,
            self._dx, self._u0, self.h0, self._H_SL, self._S0)

        # begin from the previous stage
        Hnew = self.eta + self.depth

        # find average water surface elevation for a cell from accumulation
        Hnew[self.sfc_visit > 0] = (self.sfc_sum[self.sfc_visit > 0] /
                                    self.sfc_visit[self.sfc_visit > 0])

        # water surface height not under sea level
        Hnew[Hnew < self._H_SL] = self._H_SL

        # water surface height not below bed elevation
        Hnew[Hnew < self.eta] = self.eta[Hnew < self.eta]

        # set to model field
        self.Hnew = Hnew

        # finalize the free surface (combine and smooth)
        self.finalize_free_surface()

    def finalize_free_surface(self) -> None:
        """Finalize the water free surface.

        This method occurs after the initial computation of the free surface,
        and creates the new free surface by smoothing the newly computed free
        surface with a jitted function (:obj:`_smooth_free_surface`), and then
        combining the old surface and new smoothed surface with
        underrelaxation. Finally, a :obj:`flooding_correction` is applied.
        """
        _msg = 'Smoothing and finalizing free surface'
        self.log_info(_msg, verbosity=2)

        # smooth newly calculated free surface
        Hsmth = _smooth_free_surface(
            self.Hnew, self.cell_type, self._Nsmooth, self._Csmooth)

        # combine new smoothed and previous free surf with underrelaxation
        if self._time_iter > 0:
            self.stage = (((1 - self._omega_sfc) * self.stage) +
                          (self._omega_sfc * Hsmth))

        # apply a flooding correction
        self.flooding_correction()

    def finalize_water_iteration(self, iteration: int) -> None:
        """Finish updating flow fields.

        Clean up at end of water iteration
        """
        _msg = 'Finalizing stepping of water parcels'
        self.log_info(_msg, verbosity=2)

        # apply boundary for water surface
        #     Note: not in Matlab implementation
        self.stage[:] = np.maximum(self.stage, self._H_SL)

        # apply an update on the depth to match stage and eta values
        self.depth[:] = np.maximum(self.stage - self.eta, 0)  # never negative

        # update fields for sediment routing
        self.update_flow_field(iteration)
        self.update_velocity_field()

    def check_size_of_indices_matrix(self, it) -> None:
        """Check if step path matrix needs to be made larger.

        Initial size of self.free_surf_walk_inds is half of self.stepmax
        because the number of iterations doesn't go beyond
        that for many timesteps.

        Once it reaches it > self.stepmax/2 once, make the size
        self.iter for all further timesteps
        """
        if it >= self.free_surf_walk_inds.shape[1]:
            _msg = 'Increasing size of self.free_surf_walk_inds'
            self.log_info(_msg, verbosity=2)

            indices_blank = np.zeros(
                (int(self._Np_water), int(self.stepmax / 4)), dtype=int)

            self.free_surf_walk_inds = np.hstack((self.free_surf_walk_inds, indices_blank))

    def get_water_weight_array(self) -> None:
        """Get step direction weights for each cell.

        This method is called once, before parcels are stepped, because the
        weights do not change during the stepping of parcels.

        See :doc:`/info/hydrodynamics` for a description of the model design
        and equations/algorithms for how water weights are determined.

        .. note::

            No computation actually occurs in this method. Internally, the
            method calls the jitted :obj:`_get_water_weight_array`, which in
            turn loops through all of the cells in the model domain and
            determines the water weight for that cell with
            :obj:`get_weight_sfc_int` and :obj:`_get_weight_at_cell_water`.

        Examples
        --------

        The following figure shows several examples of locations within the
        model domain, and the corresponding water routing weights determined
        for that location.

        .. plot:: water_tools/water_weights_examples.py
        """
        _msg = 'Computing water weight array'
        self.log_info(_msg, verbosity=2)

        # compiling the water weight array is handled inside a jitted
        #     function below. ~4x faster.
        self.water_weights = _get_water_weight_array(
            self.depth, self.stage, self.mod_water_weight, self.cell_type,
            self.qx, self.qy, self.ivec_flat, self.jvec_flat, self.distances_flat,
            self.dry_depth, self.gamma, self._theta_water)

    def update_Q(self, dist, current_inds, next_inds, astep, jstep, istep,
                 update_current: bool=False, update_next: bool=False) -> None:
        """Update discharge field values.

        Method is called after one set of water parcel steps.
        """
        _msg = 'Updating flux fields after single parcel step'
        self.log_info(_msg, verbosity=2)

        if update_current:
            self.qxn = _update_dirQfield(
                self.qxn.flat[:], dist, current_inds,
                astep, jstep).reshape(self.qxn.shape)
            self.qyn = _update_dirQfield(
                self.qyn.flat[:], dist, current_inds,
                astep, istep).reshape(self.qyn.shape)
            self.qwn = _update_absQfield(
                self.qwn.flat[:], dist, current_inds,
                astep, self.Qp_water, self._dx).reshape(self.qwn.shape)
        if update_next:
            self.qxn = _update_dirQfield(
                self.qxn.flat[:], dist, next_inds,
                astep, jstep).reshape(self.qxn.shape)
            self.qyn = _update_dirQfield(
                self.qyn.flat[:], dist, next_inds,
                astep, istep).reshape(self.qyn.shape)
            self.qwn = _update_absQfield(
                self.qwn.flat[:], dist, next_inds,
                astep, self.Qp_water, self._dx).reshape(self.qwn.shape)

    def check_for_boundary(self, inds):
        """Check whether parcels have reached the boundary.

        Checks whether any parcels have reached the model boundaries. If they
        have, then update the information in
        :obj:`~pyDeltaRCM.DeltaModel.free_surf_flag`.

        Parameters
        ----------
        inds : :obj:`ndarray`
            Unraveled indicies of parcels.
        """
        _msg = 'Checking stepped parcels against boundary location'
        self.log_info(_msg, verbosity=2)

        # inds[self.free_surf_flag == 2] = 0
        boundary = (self.cell_type.flat[inds] == -1)
        return boundary

    def update_flow_field(self, iteration: int) -> None:
        """Update water discharge.

        Update the water discharge field after one set of water parcels
        iteration.
        """
        _msg = 'Updating discharge fields after parcel stepping'
        self.log_info(_msg, verbosity=2)

        dloc = (self.qxn**2 + self.qyn**2)**(0.5)

        qwn_div = np.ones((self.L, self.W))
        qwn_div[dloc > 0] = self.qwn[dloc > 0] / dloc[dloc > 0]

        self.qxn *= qwn_div
        self.qyn *= qwn_div

        if self._time_iter > 0:

            omega = self.omega_flow_iter
            if iteration == 0:
                omega = self._omega_flow

            self.qx = self.qxn * omega + self.qx * (1 - omega)
            self.qy = self.qyn * omega + self.qy * (1 - omega)

        else:
            self.qx = self.qxn.copy()
            self.qy = self.qyn.copy()

        self.qw = (self.qx**2 + self.qy**2)**(0.5)

        self.qx[0, self.inlet] = self.qw0
        self.qy[0, self.inlet] = 0
        self.qw[0, self.inlet] = self.qw0

    def update_velocity_field(self) -> None:
        """Update flow velocity fields.

        Update the flow velocity fields after one set of water parcels
        iteration.
        """
        _msg = 'Updating flow velocity fields after parcel stepping'
        self.log_info(_msg, verbosity=2)

        mask = np.logical_and((self.depth > self.dry_depth), (self.qw > 0))

        self.uw[mask] = np.minimum(self.u_max,
                                   self.qw[mask] / self.depth[mask])
        self.ux[mask] = self.uw[mask] * self.qx[mask] / self.qw[mask]
        self.uy[mask] = self.uw[mask] * self.qy[mask] / self.qw[mask]

        self.uw[~mask] = 0
        self.ux[~mask] = 0
        self.uy[~mask] = 0

    def flooding_correction(self) -> None:
        """Flood dry cells along the shore if necessary.

        Check the neighbors of all dry cells. If any dry cells have wet
        neighbors, check that their stage is not higher than the bed elevation
        of the center cell.
        If it is, flood the dry cell.
        """
        _msg = 'Computing flooding correction'
        self.log_info(_msg, verbosity=2)

        wet_mask = self.depth > self.dry_depth
        wet_mask_nh = self.get_wet_mask_nh()
        wet_mask_nh_sum = np.sum(wet_mask_nh, axis=0)

        # makes wet cells look like they have only dry neighbors
        wet_mask_nh_sum[wet_mask] = 0

        # indices of dry cells with wet neighbors
        shore_ind = np.where(wet_mask_nh_sum > 0)

        stage_nhs = self.build_weight_array(self.stage)
        eta_shore = self.eta[shore_ind]

        for i in range(len(shore_ind[0])):

            # pretends dry neighbor cells have stage zero
            #    so they cannot be > eta_shore[i]
            stage_nh = wet_mask_nh[:, shore_ind[0][i], shore_ind[1][i]] * \
                stage_nhs[:, shore_ind[0][i], shore_ind[1][i]]

            if (stage_nh > eta_shore[i]).any():
                self.stage[shore_ind[0][i], shore_ind[1][i]] = max(stage_nh)

    def get_wet_mask_nh(self):
        """Get wet mask.

        Returns np.array((8,L,W)), for each neighbor around a cell
        with 1 if the neighbor is wet and 0 if dry
        """
        wet_mask = (self.depth > self.dry_depth) * 1
        wet_mask_nh = self.build_weight_array(wet_mask, fix_edges=True)

        return wet_mask_nh

    def build_weight_array(self, array, fix_edges: bool=False, normalize: bool=False):
        """Weighting array of neighbors.

        Create np.array((8,L,W)) of quantity a
        in each of the neighbors to a cell
        """
        a_shape = array.shape

        wgt_array = np.zeros((8, a_shape[0], a_shape[1]))
        nums = list(range(8))

        wgt_array[nums[0], :, :-1] = array[:, 1:]  # E
        wgt_array[nums[1], 1:, :-1] = array[:-1, 1:]  # NE
        wgt_array[nums[2], 1:, :] = array[:-1, :]  # N
        wgt_array[nums[3], 1:, 1:] = array[:-1, :-1]  # NW
        wgt_array[nums[4], :, 1:] = array[:, :-1]  # W
        wgt_array[nums[5], :-1, 1:] = array[1:, :-1]  # SW
        wgt_array[nums[6], :-1, :] = array[1:, :]  # S
        wgt_array[nums[7], :-1, :-1] = array[1:, 1:]  # SE

        if fix_edges:
            wgt_array[nums[0], :, -1] = wgt_array[nums[0], :, -2]
            wgt_array[nums[1], :, -1] = wgt_array[nums[1], :, -2]
            wgt_array[nums[7], :, -1] = wgt_array[nums[7], :, -2]
            wgt_array[nums[1], 0, :] = wgt_array[nums[1], 1, :]
            wgt_array[nums[2], 0, :] = wgt_array[nums[2], 1, :]
            wgt_array[nums[3], 0, :] = wgt_array[nums[3], 1, :]
            wgt_array[nums[3], :, 0] = wgt_array[nums[3], :, 1]
            wgt_array[nums[4], :, 0] = wgt_array[nums[4], :, 1]
            wgt_array[nums[5], :, 0] = wgt_array[nums[5], :, 1]
            wgt_array[nums[5], -1, :] = wgt_array[nums[5], -2, :]
            wgt_array[nums[6], -1, :] = wgt_array[nums[6], -2, :]
            wgt_array[nums[7], -1, :] = wgt_array[nums[7], -2, :]

        if normalize:
            a_sum = np.sum(wgt_array, axis=0)
            wgt_array[:, a_sum != 0] = wgt_array[
                :, a_sum != 0] / a_sum[a_sum != 0]

        return wgt_array


@njit
<<<<<<< HEAD
def _get_weight_at_cell_water(ind, weight_sfc, weight_int, depth_nbrs, ct_nbrs,
                              dry_depth: float, gamma: float, theta: float):
=======
def _get_weight_at_cell_water(ind, weight_sfc, weight_int, depth_nbrs,
                              mod_water_weight, ct_nbrs,
                              dry_depth, gamma, theta):
>>>>>>> a5b72b57
    """Compute water weights for a given cell.

    This is a jitted function called by :func:`_get_water_weight_array`.
    """
    # create a fixed set of bools
    dry = (depth_nbrs < dry_depth)
    wall = (ct_nbrs == -2)
    ctr = (np.arange(9) == 4)
    drywall = np.logical_or(dry, wall)
    invalid = np.logical_or(wall, ctr)
    if ind[0] == 0:
        invalid[:3] = True

    # set drywall to zero
    weight_sfc[drywall] = 0
    weight_int[drywall] = 0

    # set ctr to 0 before rebalancing
    weight_sfc[ctr] = 0
    weight_int[ctr] = 0

    # sanity check
    if np.any(np.isnan(weight_sfc)) or np.any(np.isnan(weight_int)):
        raise RuntimeError('NaN encountered in input to water weighting. '
                           'Please report error.')

    # initial rebalance weights
    if np.sum(weight_sfc) > 0:
        weight_sfc = weight_sfc / np.sum(weight_sfc)
    if np.sum(weight_int) > 0:
        weight_int = weight_int / np.sum(weight_int)

    weight = gamma * weight_sfc + (1 - gamma) * weight_int
    weight = ((depth_nbrs * mod_water_weight) ** theta) * weight

    # enforce disallowed choice to not move
    weight[ctr] = 0

    # correct the weights for random choice
    if np.sum(weight) > 0:
        # if any cells have positive weights, rebalance to sum() == 1
        weight = weight / np.sum(weight)

    elif np.sum(weight) == 0:
        # if all weights are zeros/nan
        if wall[4] == True:  # noqa: E712
            # if current cell is wall cell
            #    just set to zero and pass
            weight[:] = 0
        else:
            # convert to random walk into...
            wetvalid = np.logical_and(~dry, ~invalid)
            nwetvalid = np.sum(wetvalid)
            if nwetvalid > 0:
                # any wet (and valid)
                weight[:] = 0
                weight[wetvalid] = (1 / nwetvalid)
            else:
                # no wet (and valid) neighbors. How did we get here??
                #    Maybe by flooding corrections? Solution is to
                #    allow to walk into any non-land cell, true random
                nnotwall = np.sum(~wall)
                weight[:] = 0
                if nnotwall > 0:
                    weight[~wall] = (1 / nnotwall)
                else:
                    raise RuntimeError('No non-wall cells surrounding cell. '
                                       'Please report error.')

            weight = weight / np.sum(weight)

    else:
        raise RuntimeError('Water sum(weight) less than 0. '
                           'Please report error.')

    # final sanity check
    if np.any(np.isnan(weight)):
        raise RuntimeError('NaN encountered in return from water weighting. '
                           'Please report error.')

    return weight


# @njit('(float32[:,:], float32[:,:], int64[:,:], float32[:,:], float32[:,:],'
#       'float32[:], float32[:], float32[:],'
#       'float64, float64, float64)')
@njit
def _get_water_weight_array(depth, stage, mod_water_weight, cell_type, qx, qy,
                            ivec_flat, jvec_flat, distances_flat,
                            dry_depth, gamma, theta_water):
    """Worker for :obj:`_get_water_weight_array`.

    This is a jitted function which handles the actual computation of looping
    through locations of the model domain and determining the water
    weighting.

    See :meth:`get_water_weight_array` for more information.

    .. note::

        If you are trying to change water weighting behavior, consider
        reimplementing this method, which calls a custom version of
        :func:`_get_weight_at_cell_water`.
    """
    L, W = depth.shape
    pad_stage = shared_tools.custom_pad(stage)
    pad_depth = shared_tools.custom_pad(depth)
    mod_pad_water_weight = shared_tools.custom_pad(mod_water_weight)
    pad_cell_type = shared_tools.custom_pad(cell_type)

    water_weights = np.zeros((L, W, 9))

    for i in range(L):
        for j in range(W):
            stage_nbrs = pad_stage[i - 1 + 1:i + 2 + 1, j - 1 + 1:j + 2 + 1]
            depth_nbrs = pad_depth[i - 1 + 1:i + 2 + 1, j - 1 + 1:j + 2 + 1]
            mod_water_weight_nbrs = mod_pad_water_weight[i - 1 + 1:i + 2 + 1, j - 1 + 1:j + 2 + 1]
            ct_nbrs = pad_cell_type[i - 1 + 1:i + 2 + 1, j - 1 + 1:j + 2 + 1]

            weight_sfc, weight_int = shared_tools.get_weight_sfc_int(
                stage[i, j], stage_nbrs.ravel(),
                qx[i, j], qy[i, j], ivec_flat, jvec_flat,
                distances_flat)

            water_weights[i, j] = _get_weight_at_cell_water(
                (i, j), weight_sfc, weight_int,
                depth_nbrs.ravel(), mod_water_weight_nbrs.ravel(), ct_nbrs.ravel(),
                dry_depth, gamma, theta_water)

    return water_weights


@njit('int64[:](int64[:], float64[:,:])')
def _choose_next_directions(inds: np.ndarray, water_weights: np.ndarray) -> np.ndarray:
    """Get new cell locations, based on water weights.

    Algorithm is to:
        1. loop through each parcel, which is described by a pair in the
           `inds` array.
        2. determine the water weights for that location (from `water_weights`)
        3. choose a new cell based on the probabilities of the weights (using
           the `random_pick` function)

    Parameters
    ----------
    inds : :obj:`ndarray`
        Current unraveled indices of the parcels. ``(N,)``  `ndarray`
        containing the unraveled indices.

    water_weights : :obj:`ndarray`
        Weights of every water cell. ``(LxW, 9)`` `ndarray`, uses unraveled
        indicies along 0th dimension; 9 cells represent self and 8 neighboring
        cells.

    Returns
    -------
    next_direction : :obj:`ndarray`
        The direction to move towards the new cell for water parcels, relative
        to the current location. I.e., this is the D8 direction the parcel is
        going to travel in the next stage,
        :obj:`pyDeltaRCM.shared_tools._calculate_new_ind`.
    """
    next_direction = np.zeros_like(inds)
    for p in range(inds.shape[0]):
        ind = inds[p]
        if ind != 0:
            weight = water_weights[ind, :]
            next_direction[p] = shared_tools.random_pick(weight)
        else:
            next_direction[p] = 4

    return next_direction


@njit('int64[:](int64[:], int64[:], int64[:])')
def _calculate_new_inds(current_inds: np.ndarray, new_direction, ravel_walk):
    """Calculate the new location (current_inds) of parcels.

    Use the information of the current parcel (`current_inds`) in conjunction
    with the D8 direction the parcel needs to travel (`new_direction`) to
    determine the new current_inds of each parcel.

    In implementation, we use the flattened `ravel_walk` array, but the result
    is identical to unraveling the index, adding `iwalk` and `jwalk` to the
    location and then raveling the index back.

    .. code::

        ind_tuple = shared_tools.custom_unravel(ind, domain_shape)
        new_ind = (ind_tuple[0] + jwalk[newd],
                   ind_tuple[1] + iwalk[newd])
        new_inds[p] = shared_tools.custom_ravel(new_ind, domain_shape)


    """
    # preallocate return array
    new_inds = np.zeros_like(current_inds)

    # loop through every parcel
    for p in range(current_inds.shape[0]):

        # extract current_ind and direction
        ind = current_inds[p]
        newd = new_direction[p]

        # check if the parcel moves
        if newd != 4:
            # if moves, compute new ind for parcel
            new_inds[p] = ind + ravel_walk[newd]
        else:
            # if not moves, set new ind to 0
            #  (should be only those already at 0)
            new_inds[p] = 0

    return new_inds


@njit
def _check_for_loops(free_surf_walk_inds: np.ndarray, new_inds, _step: int,
                     L0: int, CTR: int, stage_above_SL: np.ndarray):
    """Check for loops in water parcel pathways.

    Look for looping random walks. I.e., this function checks for where a
    parcel will return on its :obj:`new_inds` to somewhere it has already been
    in :obj:`free_surf_walk_inds`. If the loop is found, the parcel is
    relocated along the mean transport vector of the parcel, which is computed
    as the vector from the cell `(0, CTR)` to the new location in `new_inds`.

    This implementation of loop checking will relocate any parcel that has
    looped, but only disqualifies a parcel `p` from contributing to the free
    surface in :obj:`_accumulate_free_surf_walks` (i.e., `looped[p] == 1`) if
    the stage at the looped location is above the sea level in the domain.

    Parameters
    ----------
    free_surf_walk_inds
        Array recording the walk of parcels. Shape is `(:obj:`Np_water`,
        ...)`, where the second dimension will depend on the step number, but
        records each step of the parcel. Each element in the array records the
        *flat* index into the domain.

    new_inds
        Array recording the new index for each water parcel, if the step is
        taken. Shape is `(Np_water, 1)`, with each element recording
        the *flat* index into the domain shape.

    _step
        Step number of water parcels.

    L0
        Domain shape parameter, number of cells inlet length.

    CTR
        Domain shape parameter, index along inlet wall making the center of
        the domain. I.e., `(0, CTR)` is the midpoint across the inlet, along
        the inlet domain edge.

    stage_above_SL
        Water surface elevation minus the domain sea level.

    Returns
    -------
    new_inds
        An updated array of parcel indicies, where the index of a parcel has
        been changed, if and only if, that parcel was looped.

    looped
        A binary integer array indicating whether a parcel was determined to
        have been looped, and should be disqualified from the free surface
        computation.

    Examples
    --------

    The following shows an example of how water parcels that looped along
    their paths would be relocated. Note than in this example, the parcels are
    artificially forced to loop, just for the sake of demonstration.

    .. plot:: water_tools/_check_for_loops.py

    """
    nparcels = free_surf_walk_inds.shape[0]
    domain_shape = stage_above_SL.shape
    domain_min_x = domain_shape[0] - 2
    domain_min_y = domain_shape[1] - 2
    L0_ind_cut = ((L0) * domain_shape[1])-1

    looped = np.zeros_like(new_inds)

    stage_v_SL = np.abs(stage_above_SL) < 1e-1  # true if they are same

    # if the _step number is larger than the inlet length
    if (_step > L0):
        # loop though every parcel walk
        for p in np.arange(nparcels):
            new_ind = new_inds[p]  # the new index of the parcel
            full_walk = free_surf_walk_inds[p, :]  # the parcel's walk
            nonz_walk = full_walk[full_walk > 0]   # where non-zero
            relv_walk = nonz_walk[nonz_walk > L0_ind_cut]

            if (new_ind > 0):

                # determine if has a repeat ind
                has_repeat_ind = False
                for _, iind in enumerate(relv_walk):
                    if iind == new_ind:
                        has_repeat_ind = True
                        break

                if has_repeat_ind:
                    # handle when a loop is detected
                    px0, py0 = shared_tools.custom_unravel(
                        new_ind, domain_shape)

                    # compute a new location for the parcel along the
                    #   mean-transport vector
                    Fx = px0 - 1
                    Fy = py0 - CTR
                    Fw = np.sqrt(Fx**2 + Fy**2)

                    # relocate the parcel along mean-transport vector
                    if Fw != 0:
                        px = px0 + int(np.round(Fx / Fw * 5.))
                        py = py0 + int(np.round(Fy / Fw * 5.))

                    # limit the new px and py to beyond the inlet, and
                    #   away from domain edges
                    px = np.minimum(domain_min_x, np.maximum(px, L0))
                    py = np.minimum(domain_min_y, np.maximum(1, py))

                    # ravel the index for return
                    nind = shared_tools.custom_ravel((px, py), domain_shape)
                    new_inds[p] = nind

                    # only disqualify the parcel if it has not reached sea
                    #   level by the time it loops
                    if not stage_v_SL[px0, py0]:
                        looped[p] = 1  # this parcel is looped

    return new_inds, looped


@njit
def _update_dirQfield(qfield, dist, inds, astep, dirstep):
    """Update unit vector of water flux in x or y."""
    for i, ii in enumerate(inds):
        if astep[i]:
            qfield[ii] += dirstep[i] / dist[i]
    return qfield


@njit
def _update_absQfield(qfield, dist, inds, astep, Qp_water, dx):
    """Update norm of water flux vector."""
    for i, ii in enumerate(inds):
        if astep[i]:
            qfield[ii] += Qp_water / dx / 2
    return qfield


@njit
def _accumulate_free_surface_walks(free_surf_walk_inds: np.ndarray,
                                   free_surf_flag: np.ndarray,
                                   cell_type: np.ndarray, uw: np.ndarray,
                                   ux: np.ndarray, uy: np.ndarray,
                                   depth: np.ndarray,
                                   dx: float, u0: float, h0: float,
                                   H_SL: float, S0: float):
    """Accumulate the free surface by walking parcel paths.

    This routine comprises the hydrodynamic physics-based computations.

    Algorithm is to:
        1. loop through every parcel's directed random walk in series.

        2. for a parcel's walk, unravel the indices and determine whether the
           parcel should contribute to the free surface. Parcels are
           considered contributors if they have reached the ocean and if they
           are not looped pathways.

        3. then, we begin at the downstream end of the parcel's walk and
           iterate up-walk until, determining the `Hnew` for each location.
           Downstream of the shoreline-ocean boundary, the water surface
           elevation is set to the sea level. Upstream of the shoreline-ocean
           boundary, the water surface is determined according to the
           land-slope (:obj:`S0`) and the parcel pathway.

        4. repeat from 2, for each parcel.


    Examples
    --------

    The following shows an example of the walk of a few water parcels, along
    with the resultant computed water surface.

    .. plot:: water_tools/_accumulate_free_surface_walks.py

    """
    _shape = uw.shape
    Hnew = np.zeros(_shape)
    sfc_visit = np.zeros(_shape)
    sfc_sum = np.zeros(_shape)

    # for every parcel, walk the path of the parcel
    for p, inds in enumerate(free_surf_walk_inds):

        # unravel the indices of the parcel into `xs` and `ys`
        inds_whr = inds[inds > 0]  # where the path has meaningful values
        xs = np.zeros_like(inds_whr)  # x coordinates
        ys = np.zeros_like(inds_whr)  # x coordinates
        for pp, ind_whr in np.ndenumerate(inds_whr):
            xs[pp], ys[pp] = shared_tools.custom_unravel(ind_whr, _shape)

        # determine whether the pathway contributes to the free surface
        Hnew[:] = 0
        if ((cell_type[xs[-1], ys[-1]] == -1) and (free_surf_flag[p] == 1)):
            # if cell is in ocean, H = H_SL (downstream boundary condition)
            Hnew[xs[-1], ys[-1]] = H_SL

            # counting back from last cell visited
            in_ocean = True  # whether we are in the ocean or not
            dH = 0
            for it in range(len(xs) - 2, -1, -1):
                i = xs[it]
                ip = xs[it + 1]
                j = ys[it]
                jp = ys[it + 1]

                # if the parcel has moved at all
                if (i != ip) or (j != jp):
                    # if in the ocean (not reached the shoreline yet)
                    if in_ocean:
                        # see if it is shoreline
                        if ((uw[i, j] > u0 * 0.5) or (depth[i, j] < 0.1 * h0)):
                            in_ocean = False  # passed the shoreline
                    # otherwise, in the delta
                    else:
                        # if no velocity
                        if uw[i, j] == 0:
                            dH = 0  # no change in water surface elevation
                        else:
                            # diff between streamline and parcel path
                            dH = (S0 * (ux[i, j] * (ip - i) * dx +
                                        uy[i, j] * (jp - j) * dx) / uw[i, j])

                # previous cell's surface plus difference in H
                Hnew[i, j] = Hnew[ip, jp] + dH

                # add up # of cell visits
                sfc_visit[i, j] = sfc_visit[i, j] + 1

                # sum of all water surface elevations
                sfc_sum[i, j] = sfc_sum[i, j] + Hnew[i, j]

    return sfc_visit, sfc_sum


@njit
def _smooth_free_surface(Hin, cell_type, Nsmooth: int, Csmooth: int):
    """Smooth the free surface.

    Parameters
    ----------
    Hin
        Stage input to the smoothing (i.e., the old stage).

    cell_type
        Type of each cell.

    Nsmooth
        Number of times to smooth the free surface (i.e., stage)

    Csmooth
        Underrelaxation coefficient for smoothing iterations.

    Examples
    --------
    The following shows an example of the water surface smoothing process.

    .. plot:: water_tools/_smooth_free_surface.py
    """
    # grab relevant shape information
    L, W = Hin.shape

    # pad the input stage and cell type arrays
    cell_type_pad = shared_tools.custom_pad(cell_type)

    # create copy of H which is modified in following smoothing
    Htemp = np.copy(Hin)
    for _ in range(Nsmooth):

        # create another copy to refernce as base in Nsmooth iteration
        Hsmth = np.copy(Htemp)
        Hsmth_pad = np.copy(shared_tools.custom_pad(Hsmth))

        # loop through all cells and determine a smoothed index
        for i in range(L):
            for j in range(W):

                # locate non-edge cells
                if cell_type[i, j] != -1:

                    # slice the padded array neighbors
                    cell_type_nbrs = cell_type_pad[
                        i - 1 + 1:i + 2 + 1, j - 1 + 1:j + 2 + 1]
                    Hsmth_nbrs = Hsmth_pad[
                        i - 1 + 1:i + 2 + 1, j - 1 + 1:j + 2 + 1]

                    # flatten
                    Hsmth_nbrs = Hsmth_nbrs.flatten()
                    cell_type_nbrs = cell_type_nbrs.flatten()

                    # create a validation array
                    invalid_nbrs = (cell_type_nbrs == -2)  # where land
                    invalid_nbrs[4] = True

                    # invalid cells cannot contribute stage values
                    Hsmth_nbrs[invalid_nbrs] = 0

                    # contributed stage and number of contributing nbrs
                    sumH = np.sum(Hsmth_nbrs)
                    nbcount = np.sum(~invalid_nbrs)

                    # if there are any nbrs
                    if nbcount > 0:
                        # the new stage is the underrelaxed average of nbrs
                        Htemp[i, j] = ((Csmooth * Hsmth[i, j]) +
                                       ((1 - Csmooth) * (sumH / nbcount)))

    # return the smoothed stage
    Hsmth = np.copy(Htemp)
    return Hsmth<|MERGE_RESOLUTION|>--- conflicted
+++ resolved
@@ -568,14 +568,9 @@
 
 
 @njit
-<<<<<<< HEAD
-def _get_weight_at_cell_water(ind, weight_sfc, weight_int, depth_nbrs, ct_nbrs,
-                              dry_depth: float, gamma: float, theta: float):
-=======
 def _get_weight_at_cell_water(ind, weight_sfc, weight_int, depth_nbrs,
                               mod_water_weight, ct_nbrs,
-                              dry_depth, gamma, theta):
->>>>>>> a5b72b57
+                              dry_depth: float, gamma: float, theta: float):
     """Compute water weights for a given cell.
 
     This is a jitted function called by :func:`_get_water_weight_array`.
