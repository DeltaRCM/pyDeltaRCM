
import sys
import os
import re
import string
import logging
import time

from math import floor, sqrt, pi
import numpy as np
from random import shuffle

import matplotlib
from matplotlib import pyplot as plt

from scipy.sparse import lil_matrix, csc_matrix, hstack
from scipy import ndimage

from netCDF4 import Dataset
<<<<<<< HEAD
import time as time_lib
from scipy.sparse import lil_matrix, csc_matrix, hstack
import logging
import time
import yaml
=======

# tools for initiating deltaRCM model domain

>>>>>>> 9f5a7c17

class init_tools(object):

    def init_logger(self):

        if self.verbose:

            self.logger = logging.getLogger("driver")
            self.logger.setLevel(logging.INFO)

            # create the logging file handler
            st = timestr = time.strftime("%Y%m%d-%H%M%S")
            fh = logging.FileHandler("pyDeltaRCM_" + st + ".log")

<<<<<<< HEAD
            formatter = logging.Formatter('%(asctime)s - %(name)s - %(levelname)s - %(message)s')
=======
            formatter = logging.Formatter(
                '%(asctime)s - %(name)s - %(levelname)s - %(message)s')
>>>>>>> 9f5a7c17
            fh.setFormatter(formatter)

            # add handler to logger object
            self.logger.addHandler(fh)

<<<<<<< HEAD

    def import_files(self):

        # This dictionary serves as a container to hold values for both the
        # user-specified file and the internal defaults.

        input_file_vars = dict()

        # Open and access both yaml files --> put in dictionaries
        # only access the user input file if provided.

        default_file = open(self.default_file, mode = 'r')
        default_dict = yaml.load(default_file, Loader = yaml.FullLoader)
        default_file.close()
        if hasattr(self, 'input_file') and os.path.exists(self.input_file):
            user_file = open(self.input_file, mode = 'r')
            user_dict = yaml.load(user_file, Loader = yaml.FullLoader)
            user_file.close()
        else:
            print('The specified input file could not be found. Using default values...')
            user_dict = dict()

        # go through and populate input vars with user and default values,
        # checking user values for correct type.

        for oo in default_dict.keys():
            the_type = eval(default_dict[oo]['type'])
            if oo in user_dict and isinstance(user_dict[oo], the_type):
                input_file_vars[oo] = user_dict[oo]
            elif oo in user_dict and not isinstance(user_dict[oo], the_type):
                print('Input for ' + oo + ' not of the right type. ' + \
                oo + ' needs to be of type ' + str(the_type))
                input_file_vars[oo] = default_dict[oo]['default']
            else:
                input_file_vars[oo] = default_dict[oo]['default']

        # now make each one an attribute of the model object.

        for k, v in list(input_file_vars.items()):
            setattr(self, k, v)
=======
    def set_defaults(self):

        for k, v in list(self._var_default_map.items()):
            setattr(self, self._var_name_map[k], v)

    def create_dicts(self):

        self._input_var_names = list(self._input_vars.keys())

        self._var_type_map = dict()
        self._var_name_map = dict()
        self._var_default_map = dict()

        for k in list(self._input_vars.keys()):
            self._var_type_map[k] = self._input_vars[k]['type']
            self._var_name_map[k] = self._input_vars[k]['name']
            self._var_default_map[k] = self._input_vars[k]['default']
>>>>>>> 9f5a7c17

    def set_constants(self):

        self.g = 9.81   # (gravitation const.)

        sqrt2 = np.sqrt(2)
        self.distances = np.array([[sqrt2, 1, sqrt2],
                                   [1, 1, 1],
                                   [sqrt2, 1, sqrt2]])

        sqrt05 = np.sqrt(0.5)
        self.ivec = np.array([[-sqrt05, 0, sqrt05],
                              [-1, 0, 1],
                              [-sqrt05, 0, sqrt05]])

        self.iwalk = np.array([[-1, 0, 1],
                               [-1, 0, 1],
                               [-1, 0, 1]])

        self.jvec = np.array([[-sqrt05, -1, -sqrt05],
                              [0, 0, 0],
                              [sqrt05, 1, sqrt05]])

        self.jwalk = np.array([[-1, -1, -1],
                               [0, 0, 0],
                               [1, 1, 1]])

<<<<<<< HEAD
        self.dxn_iwalk = [1,1,0,-1,-1,-1,0,1]
        self.dxn_jwalk = [0,1,1,1,0,-1,-1,-1]
        self.dxn_dist = \
        [sqrt(self.dxn_iwalk[i]**2 + self.dxn_jwalk[i]**2) for i in range(8)]

        self.walk_flat = np.array([1, -self.W+1, -self.W, -self.W-1,
                                    -1, self.W-1, self.W, self.W+1])
=======
        self.dxn_iwalk = [1, 1, 0, -1, -1, -1, 0, 1]
        self.dxn_jwalk = [0, 1, 1, 1, 0, -1, -1, -1]
        self.dxn_dist = \
            [sqrt(self.dxn_iwalk[i]**2 + self.dxn_jwalk[i]**2)
             for i in range(8)]

        self.walk_flat = np.array([1, -self.W + 1, -self.W, -self.W - 1,
                                   -1, self.W - 1, self.W, self.W + 1])
>>>>>>> 9f5a7c17

        self.kernel1 = np.array([[1, 1, 1],
                                 [1, -8, 1],
                                 [1, 1, 1]])

        self.kernel2 = np.array([[1, 1, 1],
                                 [1, 0, 1],
                                 [1, 1, 1]])

    def create_other_variables(self):

        self.init_Np_water = self.Np_water
        self.init_Np_sed = self.Np_sed

        self.dx = float(self.dx)

        self.theta_sand = self.coeff_theta_sand * self.theta_water
        self.theta_mud = self.coeff_theta_mud * self.theta_water
        self.Nsmooth = 1

        self.U_dep_mud = self.coeff_U_dep_mud * self.u0
        self.U_ero_sand = self.coeff_U_ero_sand * self.u0
        self.U_ero_mud = self.coeff_U_ero_mud * self.u0

        self.L0 = max(1, int(round(self.L0_meters / self.dx)))
        self.N0 = max(3, int(round(self.N0_meters / self.dx)))

<<<<<<< HEAD
        self.L = int(round(self.Length/self.dx))        # num cells in x
        self.W = int(round(self.Width/self.dx))         # num cells in y
=======
        self.L = int(round(self.Length / self.dx))        # num cells in x
        self.W = int(round(self.Width / self.dx))         # num cells in y
>>>>>>> 9f5a7c17

        self.set_constants()

        self.u_max = 2.0 * self.u0              # maximum allowed flow velocity

<<<<<<< HEAD
        self.C0 = self.C0_percent * 1/100.      # sediment concentration
=======
        self.C0 = self.C0_percent * 1 / 100.      # sediment concentration
>>>>>>> 9f5a7c17

        # (m) critial depth to switch to "dry" node
        self.dry_depth = min(0.1, 0.1 * self.h0)
        self.CTR = floor(self.W / 2.) - 1

        self.gamma = self.g * self.S0 * self.dx / (self.u0**2)

        self.V0 = self.h0 * (self.dx**2)    # (m^3) reference volume (volume to
<<<<<<< HEAD
                                            # fill cell to characteristic depth)

        self.Qw0 = self.u0 * self.h0 * self.N0 * self.dx    # const discharge
                                                            # at inlet
=======
        # fill cell to characteristic depth)

        self.Qw0 = self.u0 * self.h0 * self.N0 * self.dx    # const discharge
        # at inlet
>>>>>>> 9f5a7c17

        self.qw0 = self.u0 * self.h0                # water unit input discharge
        self.Qp_water = self.Qw0 / self.Np_water    # volume each water parcel

        self.qs0 = self.qw0 * self.C0               # sed unit discharge

        self.dVs = 0.1 * self.N0**2 * self.V0       # total amount of sed added
<<<<<<< HEAD
                                                    # to domain per timestep
=======
        # to domain per timestep
>>>>>>> 9f5a7c17

        self.Qs0 = self.Qw0 * self.C0           # sediment total input discharge
        self.Vp_sed = self.dVs / self.Np_sed    # volume of each sediment parcel

<<<<<<< HEAD
        self.itmax = 2 * (self.L + self.W)      # max number of jumps for parcel
        self.size_indices = int(self.itmax/2)   # initial width of self.indices
=======
        # max number of jumps for parcel
        self.itmax = 2 * (self.L + self.W)
        # initial width of self.indices
        self.size_indices = int(self.itmax / 2)
>>>>>>> 9f5a7c17

        self.dt = self.dVs / self.Qs0           # time step size

        self.omega_flow = 0.9
        self.omega_flow_iter = 2. / self.itermax

        # number of times to repeat topo diffusion
        self.N_crossdiff = int(round(self.dVs / self.V0))

        self._lambda = 1.                       # sedimentation lag

<<<<<<< HEAD
        self.diffusion_multiplier = (self.dt/self.N_crossdiff * self.alpha *
                                    0.5 / self.dx**2)
=======
        self.diffusion_multiplier = (self.dt / self.N_crossdiff * self.alpha *
                                     0.5 / self.dx**2)
>>>>>>> 9f5a7c17

        # self.prefix
        self.prefix = self.out_dir

        if self.out_dir[-1] is not '/':
            self.prefix = self.out_dir + '/'
        if self.site_prefix:
            self.prefix += self.site_prefix + '_'
        if self.case_prefix:
            self.prefix += self.case_prefix + '_'

    def create_domain(self):
        """
        Creates the model domain
<<<<<<< HEAD
        '''

        ##### empty arrays #####

        self.x, self.y = np.meshgrid(np.arange(0,self.W), np.arange(0,self.L))

        self.cell_type = np.zeros((self.L,self.W), dtype=np.int)

        self.eta = np.zeros((self.L,self.W)).astype(np.float32)
        self.stage = np.zeros((self.L,self.W)).astype(np.float32)
        self.depth = np.zeros((self.L,self.W)).astype(np.float32)

        self.qx = np.zeros((self.L,self.W))
        self.qy = np.zeros((self.L,self.W))
        self.qxn = np.zeros((self.L,self.W))
        self.qyn = np.zeros((self.L,self.W))
        self.qwn = np.zeros((self.L,self.W))
        self.ux = np.zeros((self.L,self.W))
        self.uy = np.zeros((self.L,self.W))
        self.uw = np.zeros((self.L,self.W))

        self.qs = np.zeros((self.L,self.W))
        self.Vp_dep_sand = np.zeros((self.L,self.W))
        self.Vp_dep_mud = np.zeros((self.L,self.W))
=======
        """

        # ---- empty arrays ----

        self.x, self.y = np.meshgrid(
            np.arange(0, self.W), np.arange(0, self.L))

        self.cell_type = np.zeros((self.L, self.W), dtype=np.int)

        self.eta = np.zeros((self.L, self.W)).astype(np.float32)
        self.stage = np.zeros((self.L, self.W)).astype(np.float32)
        self.depth = np.zeros((self.L, self.W)).astype(np.float32)

        self.qx = np.zeros((self.L, self.W))
        self.qy = np.zeros((self.L, self.W))
        self.qxn = np.zeros((self.L, self.W))
        self.qyn = np.zeros((self.L, self.W))
        self.qwn = np.zeros((self.L, self.W))
        self.ux = np.zeros((self.L, self.W))
        self.uy = np.zeros((self.L, self.W))
        self.uw = np.zeros((self.L, self.W))

        self.qs = np.zeros((self.L, self.W))
        self.Vp_dep_sand = np.zeros((self.L, self.W))
        self.Vp_dep_mud = np.zeros((self.L, self.W))
>>>>>>> 9f5a7c17

        self.free_surf_flag = np.zeros((self.Np_water,), dtype=np.int)
        self.looped = np.zeros((self.Np_water,))
        self.indices = np.zeros((self.Np_water, self.size_indices),
<<<<<<< HEAD
            dtype = np.int)
=======
                                dtype=np.int)
>>>>>>> 9f5a7c17

        self.sfc_visit = np.zeros_like(self.depth)
        self.sfc_sum = np.zeros_like(self.depth)

<<<<<<< HEAD
        #####domain #####
=======
        # ---- domain ----
>>>>>>> 9f5a7c17
        cell_land = 2
        cell_channel = 1
        cell_ocean = 0
        cell_edge = -1

<<<<<<< HEAD
        self.cell_type[:self.L0,:] = cell_land
=======
        self.cell_type[:self.L0, :] = cell_land
>>>>>>> 9f5a7c17

        channel_inds = int(self.CTR - round(self.N0 / 2)) + 1
        y_channel_max = channel_inds + self.N0
        self.cell_type[:self.L0, channel_inds:y_channel_max] = cell_channel

        self.stage[:] = np.maximum(0, self.L0 - self.y - 1) * self.dx * self.S0
        self.stage[self.cell_type == cell_ocean] = 0.

        self.depth[self.cell_type == cell_ocean] = self.h0
        self.depth[self.cell_type == cell_channel] = self.h0

        self.qx[self.cell_type == cell_channel] = self.qw0
        self.qx[self.cell_type == cell_ocean] = self.qw0 / 5.
        self.qw = (self.qx**2 + self.qy**2)**(0.5)

<<<<<<< HEAD
        self.ux[self.depth>0] = self.qx[self.depth>0] / self.depth[self.depth>0]
        self.uy[self.depth>0] = self.qy[self.depth>0] / self.depth[self.depth>0]
        self.uw[self.depth>0] = self.qw[self.depth>0] / self.depth[self.depth>0]

        # reset the land cell_type to -2
        self.cell_type[self.cell_type == cell_land] = -2
        self.cell_type[-1,:] = cell_edge
        self.cell_type[:,0] = cell_edge
        self.cell_type[:,-1] = cell_edge

        bounds = [(np.sqrt((i-3)**2 + (j-self.CTR)**2))
            for i in range(self.L)
            for j in range(self.W)]
        bounds =  np.reshape(bounds,(self.L, self.W))

        self.cell_type[bounds >= min(self.L - 5, self.W/2 - 5)] = cell_edge

        self.cell_type[:self.L0,:] = -cell_land
=======
        self.ux[self.depth > 0] = self.qx[
            self.depth > 0] / self.depth[self.depth > 0]
        self.uy[self.depth > 0] = self.qy[
            self.depth > 0] / self.depth[self.depth > 0]
        self.uw[self.depth > 0] = self.qw[
            self.depth > 0] / self.depth[self.depth > 0]

        # reset the land cell_type to -2
        self.cell_type[self.cell_type == cell_land] = -2
        self.cell_type[-1, :] = cell_edge
        self.cell_type[:, 0] = cell_edge
        self.cell_type[:, -1] = cell_edge

        bounds = [(np.sqrt((i - 3)**2 + (j - self.CTR)**2))
                  for i in range(self.L)
                  for j in range(self.W)]
        bounds = np.reshape(bounds, (self.L, self.W))

        self.cell_type[bounds >= min(self.L - 5, self.W / 2 - 5)] = cell_edge

        self.cell_type[:self.L0, :] = -cell_land
>>>>>>> 9f5a7c17
        self.cell_type[:self.L0, channel_inds:y_channel_max] = cell_channel

        self.inlet = list(np.unique(np.where(self.cell_type == 1)[1]))
        self.eta[:] = self.stage - self.depth

        self.clim_eta = (-self.h0 - 1, 0.05)

    def init_stratigraphy(self):
<<<<<<< HEAD
        '''
        Creates sparse array to store stratigraphy data
        '''
=======
        """Creates sparse array to store stratigraphy data.
        """
>>>>>>> 9f5a7c17

        if self.save_strata:

            self.strata_counter = 0

            self.n_steps = 5 * self.save_dt

            self.strata_sand_frac = lil_matrix((self.L * self.W, self.n_steps),
<<<<<<< HEAD
                                                dtype=np.float32)

            self.init_eta = self.eta.copy()
            self.strata_eta = lil_matrix((self.L * self.W, self.n_steps),
                                          dtype=np.float32)

    def init_output_grids(self):
        '''
        Creates a netCDF file to store output grids
        Fills with default variables

        Overwrites an existing netcdf file with the same name
        '''

        if (self.save_eta_grids or
            self.save_depth_grids or
            self.save_stage_grids or
            self.save_discharge_grids or
            self.save_velocity_grids or
            self.save_strata):
=======
                                               dtype=np.float32)

            self.init_eta = self.eta.copy()
            self.strata_eta = lil_matrix((self.L * self.W, self.n_steps),
                                         dtype=np.float32)

    def init_output_grids(self):
        """Creates a netCDF file to store output grids.

        Fills with default variables.

        .. warning:: Overwrites an existing netcdf file with the same name.

        """

        if (self.save_eta_grids or
                self.save_depth_grids or
                self.save_stage_grids or
                self.save_discharge_grids or
                self.save_velocity_grids or
                self.save_strata):
>>>>>>> 9f5a7c17

            if self.verbose:
                self.logger.info('Generating netCDF file for output grids...')

            directory = self.prefix
            filename = 'pyDeltaRCM_output.nc'

            if not os.path.exists(directory):
                if self.verbose:
                    self.logger.info('Creating output directory')
                os.makedirs(directory)

            file_path = os.path.join(directory, filename)

            if os.path.exists(file_path):
                if self.verbose:
                    self.logger.info('*** Replaced existing netCDF file ***')
                os.remove(file_path)

            self.output_netcdf = Dataset(file_path, 'w',
                                         format='NETCDF4_CLASSIC')

            self.output_netcdf.description = 'Output grids from pyDeltaRCM'
            self.output_netcdf.history = ('Created ' +
                                          time_lib.ctime(time_lib.time()))
            self.output_netcdf.source = 'pyDeltaRCM / CSDMS'

            length = self.output_netcdf.createDimension('length', self.L)
            width = self.output_netcdf.createDimension('width', self.W)
            total_time = self.output_netcdf.createDimension('total_time', None)

<<<<<<< HEAD
            x = self.output_netcdf.createVariable('x', 'f4', ('length','width'))
            y = self.output_netcdf.createVariable('y', 'f4', ('length','width'))
=======
            x = self.output_netcdf.createVariable(
                'x', 'f4', ('length', 'width'))
            y = self.output_netcdf.createVariable(
                'y', 'f4', ('length', 'width'))
>>>>>>> 9f5a7c17
            time = self.output_netcdf.createVariable('time', 'f4',
                                                     ('total_time',))
            x.units = 'meters'
            y.units = 'meters'
            time.units = 'timesteps'

            x[:] = self.x
            y[:] = self.y

            if self.save_eta_grids:
                eta = self.output_netcdf.createVariable('eta',
                                                        'f4',
                                                        ('total_time', 'length', 'width'))
                eta.units = 'meters'

            if self.save_stage_grids:
                stage = self.output_netcdf.createVariable('stage',
                                                          'f4',
                                                          ('total_time', 'length', 'width'))
                stage.units = 'meters'

            if self.save_depth_grids:
                depth = self.output_netcdf.createVariable('depth',
                                                          'f4',
                                                          ('total_time', 'length', 'width'))
                depth.units = 'meters'

            if self.save_discharge_grids:
                discharge = self.output_netcdf.createVariable('discharge',
                                                              'f4',
                                                              ('total_time', 'length', 'width'))
                discharge.units = 'cubic meters per second'

            if self.save_velocity_grids:
                velocity = self.output_netcdf.createVariable('velocity',
                                                             'f4',
                                                             ('total_time', 'length', 'width'))
                velocity.units = 'meters per second'

<<<<<<< HEAD
            if self.verbose: self.logger.info('Output netCDF file created.')
=======
            if self.verbose:
                self.logger.info('Output netCDF file created.')
>>>>>>> 9f5a7c17

    def init_subsidence(self):
        """
        Initializes patterns of subsidence if
        toggle_subsidence is True (default False)

        Modify the equations for self.subsidence_mask and self.sigma as desired
<<<<<<< HEAD
        '''

        if self.toggle_subsidence:

            R1 = 0.3 * self.L; R2 = 1. * self.L # radial limits (fractions of L)
            theta1 = -pi/3; theta2 =  pi/3.   # angular limits
=======
        """

        if self.toggle_subsidence:

            R1 = 0.3 * self.L
            R2 = 1. * self.L  # radial limits (fractions of L)
            theta1 = -pi / 3
            theta2 = pi / 3.   # angular limits
>>>>>>> 9f5a7c17

            Rloc = np.sqrt((self.y - self.L0)**2 + (self.x - self.W / 2.)**2)

            thetaloc = np.zeros((self.L, self.W))
            thetaloc[self.y > self.L0 - 1] = np.arctan(
                (self.x[self.y > self.L0 - 1] - self.W / 2.) /
                (self.y[self.y > self.L0 - 1] - self.L0 + 1))
            self.subsidence_mask = ((R1 <= Rloc) & (Rloc <= R2) &
                                    (theta1 <= thetaloc) & (thetaloc <= theta2))
<<<<<<< HEAD
            self.subsidence_mask[:self.L0,:] = False
=======
            self.subsidence_mask[:self.L0, :] = False
>>>>>>> 9f5a7c17

            self.sigma = self.subsidence_mask * self.sigma_max * self.dt<|MERGE_RESOLUTION|>--- conflicted
+++ resolved
@@ -17,17 +17,12 @@
 from scipy import ndimage
 
 from netCDF4 import Dataset
-<<<<<<< HEAD
 import time as time_lib
 from scipy.sparse import lil_matrix, csc_matrix, hstack
 import logging
 import time
 import yaml
-=======
-
 # tools for initiating deltaRCM model domain
-
->>>>>>> 9f5a7c17
 
 class init_tools(object):
 
@@ -41,19 +36,12 @@
             # create the logging file handler
             st = timestr = time.strftime("%Y%m%d-%H%M%S")
             fh = logging.FileHandler("pyDeltaRCM_" + st + ".log")
-
-<<<<<<< HEAD
-            formatter = logging.Formatter('%(asctime)s - %(name)s - %(levelname)s - %(message)s')
-=======
             formatter = logging.Formatter(
                 '%(asctime)s - %(name)s - %(levelname)s - %(message)s')
->>>>>>> 9f5a7c17
             fh.setFormatter(formatter)
 
             # add handler to logger object
             self.logger.addHandler(fh)
-
-<<<<<<< HEAD
 
     def import_files(self):
 
@@ -94,25 +82,6 @@
 
         for k, v in list(input_file_vars.items()):
             setattr(self, k, v)
-=======
-    def set_defaults(self):
-
-        for k, v in list(self._var_default_map.items()):
-            setattr(self, self._var_name_map[k], v)
-
-    def create_dicts(self):
-
-        self._input_var_names = list(self._input_vars.keys())
-
-        self._var_type_map = dict()
-        self._var_name_map = dict()
-        self._var_default_map = dict()
-
-        for k in list(self._input_vars.keys()):
-            self._var_type_map[k] = self._input_vars[k]['type']
-            self._var_name_map[k] = self._input_vars[k]['name']
-            self._var_default_map[k] = self._input_vars[k]['default']
->>>>>>> 9f5a7c17
 
     def set_constants(self):
 
@@ -139,16 +108,6 @@
         self.jwalk = np.array([[-1, -1, -1],
                                [0, 0, 0],
                                [1, 1, 1]])
-
-<<<<<<< HEAD
-        self.dxn_iwalk = [1,1,0,-1,-1,-1,0,1]
-        self.dxn_jwalk = [0,1,1,1,0,-1,-1,-1]
-        self.dxn_dist = \
-        [sqrt(self.dxn_iwalk[i]**2 + self.dxn_jwalk[i]**2) for i in range(8)]
-
-        self.walk_flat = np.array([1, -self.W+1, -self.W, -self.W-1,
-                                    -1, self.W-1, self.W, self.W+1])
-=======
         self.dxn_iwalk = [1, 1, 0, -1, -1, -1, 0, 1]
         self.dxn_jwalk = [0, 1, 1, 1, 0, -1, -1, -1]
         self.dxn_dist = \
@@ -157,7 +116,6 @@
 
         self.walk_flat = np.array([1, -self.W + 1, -self.W, -self.W - 1,
                                    -1, self.W - 1, self.W, self.W + 1])
->>>>>>> 9f5a7c17
 
         self.kernel1 = np.array([[1, 1, 1],
                                  [1, -8, 1],
@@ -185,23 +143,14 @@
         self.L0 = max(1, int(round(self.L0_meters / self.dx)))
         self.N0 = max(3, int(round(self.N0_meters / self.dx)))
 
-<<<<<<< HEAD
-        self.L = int(round(self.Length/self.dx))        # num cells in x
-        self.W = int(round(self.Width/self.dx))         # num cells in y
-=======
         self.L = int(round(self.Length / self.dx))        # num cells in x
         self.W = int(round(self.Width / self.dx))         # num cells in y
->>>>>>> 9f5a7c17
 
         self.set_constants()
 
         self.u_max = 2.0 * self.u0              # maximum allowed flow velocity
 
-<<<<<<< HEAD
-        self.C0 = self.C0_percent * 1/100.      # sediment concentration
-=======
         self.C0 = self.C0_percent * 1 / 100.      # sediment concentration
->>>>>>> 9f5a7c17
 
         # (m) critial depth to switch to "dry" node
         self.dry_depth = min(0.1, 0.1 * self.h0)
@@ -210,17 +159,11 @@
         self.gamma = self.g * self.S0 * self.dx / (self.u0**2)
 
         self.V0 = self.h0 * (self.dx**2)    # (m^3) reference volume (volume to
-<<<<<<< HEAD
-                                            # fill cell to characteristic depth)
-
-        self.Qw0 = self.u0 * self.h0 * self.N0 * self.dx    # const discharge
-                                                            # at inlet
-=======
+
         # fill cell to characteristic depth)
 
         self.Qw0 = self.u0 * self.h0 * self.N0 * self.dx    # const discharge
         # at inlet
->>>>>>> 9f5a7c17
 
         self.qw0 = self.u0 * self.h0                # water unit input discharge
         self.Qp_water = self.Qw0 / self.Np_water    # volume each water parcel
@@ -228,24 +171,15 @@
         self.qs0 = self.qw0 * self.C0               # sed unit discharge
 
         self.dVs = 0.1 * self.N0**2 * self.V0       # total amount of sed added
-<<<<<<< HEAD
-                                                    # to domain per timestep
-=======
         # to domain per timestep
->>>>>>> 9f5a7c17
 
         self.Qs0 = self.Qw0 * self.C0           # sediment total input discharge
         self.Vp_sed = self.dVs / self.Np_sed    # volume of each sediment parcel
 
-<<<<<<< HEAD
-        self.itmax = 2 * (self.L + self.W)      # max number of jumps for parcel
-        self.size_indices = int(self.itmax/2)   # initial width of self.indices
-=======
         # max number of jumps for parcel
         self.itmax = 2 * (self.L + self.W)
         # initial width of self.indices
         self.size_indices = int(self.itmax / 2)
->>>>>>> 9f5a7c17
 
         self.dt = self.dVs / self.Qs0           # time step size
 
@@ -257,14 +191,8 @@
 
         self._lambda = 1.                       # sedimentation lag
 
-<<<<<<< HEAD
-        self.diffusion_multiplier = (self.dt/self.N_crossdiff * self.alpha *
-                                    0.5 / self.dx**2)
-=======
         self.diffusion_multiplier = (self.dt / self.N_crossdiff * self.alpha *
                                      0.5 / self.dx**2)
->>>>>>> 9f5a7c17
-
         # self.prefix
         self.prefix = self.out_dir
 
@@ -278,32 +206,6 @@
     def create_domain(self):
         """
         Creates the model domain
-<<<<<<< HEAD
-        '''
-
-        ##### empty arrays #####
-
-        self.x, self.y = np.meshgrid(np.arange(0,self.W), np.arange(0,self.L))
-
-        self.cell_type = np.zeros((self.L,self.W), dtype=np.int)
-
-        self.eta = np.zeros((self.L,self.W)).astype(np.float32)
-        self.stage = np.zeros((self.L,self.W)).astype(np.float32)
-        self.depth = np.zeros((self.L,self.W)).astype(np.float32)
-
-        self.qx = np.zeros((self.L,self.W))
-        self.qy = np.zeros((self.L,self.W))
-        self.qxn = np.zeros((self.L,self.W))
-        self.qyn = np.zeros((self.L,self.W))
-        self.qwn = np.zeros((self.L,self.W))
-        self.ux = np.zeros((self.L,self.W))
-        self.uy = np.zeros((self.L,self.W))
-        self.uw = np.zeros((self.L,self.W))
-
-        self.qs = np.zeros((self.L,self.W))
-        self.Vp_dep_sand = np.zeros((self.L,self.W))
-        self.Vp_dep_mud = np.zeros((self.L,self.W))
-=======
         """
 
         # ---- empty arrays ----
@@ -329,36 +231,22 @@
         self.qs = np.zeros((self.L, self.W))
         self.Vp_dep_sand = np.zeros((self.L, self.W))
         self.Vp_dep_mud = np.zeros((self.L, self.W))
->>>>>>> 9f5a7c17
 
         self.free_surf_flag = np.zeros((self.Np_water,), dtype=np.int)
         self.looped = np.zeros((self.Np_water,))
         self.indices = np.zeros((self.Np_water, self.size_indices),
-<<<<<<< HEAD
-            dtype = np.int)
-=======
                                 dtype=np.int)
->>>>>>> 9f5a7c17
-
         self.sfc_visit = np.zeros_like(self.depth)
         self.sfc_sum = np.zeros_like(self.depth)
 
-<<<<<<< HEAD
-        #####domain #####
-=======
         # ---- domain ----
->>>>>>> 9f5a7c17
         cell_land = 2
         cell_channel = 1
         cell_ocean = 0
         cell_edge = -1
 
-<<<<<<< HEAD
-        self.cell_type[:self.L0,:] = cell_land
-=======
         self.cell_type[:self.L0, :] = cell_land
->>>>>>> 9f5a7c17
-
+        
         channel_inds = int(self.CTR - round(self.N0 / 2)) + 1
         y_channel_max = channel_inds + self.N0
         self.cell_type[:self.L0, channel_inds:y_channel_max] = cell_channel
@@ -373,26 +261,6 @@
         self.qx[self.cell_type == cell_ocean] = self.qw0 / 5.
         self.qw = (self.qx**2 + self.qy**2)**(0.5)
 
-<<<<<<< HEAD
-        self.ux[self.depth>0] = self.qx[self.depth>0] / self.depth[self.depth>0]
-        self.uy[self.depth>0] = self.qy[self.depth>0] / self.depth[self.depth>0]
-        self.uw[self.depth>0] = self.qw[self.depth>0] / self.depth[self.depth>0]
-
-        # reset the land cell_type to -2
-        self.cell_type[self.cell_type == cell_land] = -2
-        self.cell_type[-1,:] = cell_edge
-        self.cell_type[:,0] = cell_edge
-        self.cell_type[:,-1] = cell_edge
-
-        bounds = [(np.sqrt((i-3)**2 + (j-self.CTR)**2))
-            for i in range(self.L)
-            for j in range(self.W)]
-        bounds =  np.reshape(bounds,(self.L, self.W))
-
-        self.cell_type[bounds >= min(self.L - 5, self.W/2 - 5)] = cell_edge
-
-        self.cell_type[:self.L0,:] = -cell_land
-=======
         self.ux[self.depth > 0] = self.qx[
             self.depth > 0] / self.depth[self.depth > 0]
         self.uy[self.depth > 0] = self.qy[
@@ -414,7 +282,6 @@
         self.cell_type[bounds >= min(self.L - 5, self.W / 2 - 5)] = cell_edge
 
         self.cell_type[:self.L0, :] = -cell_land
->>>>>>> 9f5a7c17
         self.cell_type[:self.L0, channel_inds:y_channel_max] = cell_channel
 
         self.inlet = list(np.unique(np.where(self.cell_type == 1)[1]))
@@ -423,15 +290,8 @@
         self.clim_eta = (-self.h0 - 1, 0.05)
 
     def init_stratigraphy(self):
-<<<<<<< HEAD
-        '''
-        Creates sparse array to store stratigraphy data
-        '''
-=======
         """Creates sparse array to store stratigraphy data.
         """
->>>>>>> 9f5a7c17
-
         if self.save_strata:
 
             self.strata_counter = 0
@@ -439,28 +299,6 @@
             self.n_steps = 5 * self.save_dt
 
             self.strata_sand_frac = lil_matrix((self.L * self.W, self.n_steps),
-<<<<<<< HEAD
-                                                dtype=np.float32)
-
-            self.init_eta = self.eta.copy()
-            self.strata_eta = lil_matrix((self.L * self.W, self.n_steps),
-                                          dtype=np.float32)
-
-    def init_output_grids(self):
-        '''
-        Creates a netCDF file to store output grids
-        Fills with default variables
-
-        Overwrites an existing netcdf file with the same name
-        '''
-
-        if (self.save_eta_grids or
-            self.save_depth_grids or
-            self.save_stage_grids or
-            self.save_discharge_grids or
-            self.save_velocity_grids or
-            self.save_strata):
-=======
                                                dtype=np.float32)
 
             self.init_eta = self.eta.copy()
@@ -482,7 +320,6 @@
                 self.save_discharge_grids or
                 self.save_velocity_grids or
                 self.save_strata):
->>>>>>> 9f5a7c17
 
             if self.verbose:
                 self.logger.info('Generating netCDF file for output grids...')
@@ -514,15 +351,10 @@
             width = self.output_netcdf.createDimension('width', self.W)
             total_time = self.output_netcdf.createDimension('total_time', None)
 
-<<<<<<< HEAD
-            x = self.output_netcdf.createVariable('x', 'f4', ('length','width'))
-            y = self.output_netcdf.createVariable('y', 'f4', ('length','width'))
-=======
             x = self.output_netcdf.createVariable(
                 'x', 'f4', ('length', 'width'))
             y = self.output_netcdf.createVariable(
                 'y', 'f4', ('length', 'width'))
->>>>>>> 9f5a7c17
             time = self.output_netcdf.createVariable('time', 'f4',
                                                      ('total_time',))
             x.units = 'meters'
@@ -562,12 +394,8 @@
                                                              ('total_time', 'length', 'width'))
                 velocity.units = 'meters per second'
 
-<<<<<<< HEAD
-            if self.verbose: self.logger.info('Output netCDF file created.')
-=======
             if self.verbose:
                 self.logger.info('Output netCDF file created.')
->>>>>>> 9f5a7c17
 
     def init_subsidence(self):
         """
@@ -575,14 +403,6 @@
         toggle_subsidence is True (default False)
 
         Modify the equations for self.subsidence_mask and self.sigma as desired
-<<<<<<< HEAD
-        '''
-
-        if self.toggle_subsidence:
-
-            R1 = 0.3 * self.L; R2 = 1. * self.L # radial limits (fractions of L)
-            theta1 = -pi/3; theta2 =  pi/3.   # angular limits
-=======
         """
 
         if self.toggle_subsidence:
@@ -591,7 +411,6 @@
             R2 = 1. * self.L  # radial limits (fractions of L)
             theta1 = -pi / 3
             theta2 = pi / 3.   # angular limits
->>>>>>> 9f5a7c17
 
             Rloc = np.sqrt((self.y - self.L0)**2 + (self.x - self.W / 2.)**2)
 
@@ -601,10 +420,6 @@
                 (self.y[self.y > self.L0 - 1] - self.L0 + 1))
             self.subsidence_mask = ((R1 <= Rloc) & (Rloc <= R2) &
                                     (theta1 <= thetaloc) & (thetaloc <= theta2))
-<<<<<<< HEAD
-            self.subsidence_mask[:self.L0,:] = False
-=======
             self.subsidence_mask[:self.L0, :] = False
->>>>>>> 9f5a7c17
 
             self.sigma = self.subsidence_mask * self.sigma_max * self.dt