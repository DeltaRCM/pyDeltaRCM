import os
import logging
import warnings
import platform
import sys

from math import floor
import numpy as np

from netCDF4 import Dataset
import time as time_lib
import yaml
import abc

from . import shared_tools
from . import sed_tools

# tools for initiating deltaRCM model domain


class init_tools(abc.ABC):
    def init_output_infrastructure(self) -> None:
        """Initialize the output infrastructure (folder and save lists).

        This method is the first called in the initialization of the
        `DeltaModel`, after the configuration variables have been imported.
        """
        # output directory config
        self.prefix = self.out_dir
        self.prefix_abspath = os.path.abspath(self.prefix)

        # create directory if it does not exist
        if not os.path.exists(self.prefix_abspath):
            os.makedirs(self.prefix_abspath)
            assert os.path.isdir(self.prefix_abspath)  # validate dir created

        self._save_fig_list = dict()  # dict of figure variables to save
        self._save_var_list = dict()  # dict of variables to save
        self._save_var_list["meta"] = dict()  # set up meta dict

    def init_logger(self) -> None:
        """Initialize a logger.

        The logger is initialized regardless of the value of ``self.verbose``.
        The level of information printed to the log depends on the verbosity
        setting.
        """
        timestamp = time_lib.strftime("%Y%m%d-%H%M%S")
        self.logger = logging.getLogger(self.prefix_abspath + timestamp)
        self.logger.setLevel(logging.INFO)

        # create the logging file handler
        fh = logging.FileHandler(
            os.path.join(self.prefix_abspath, "pyDeltaRCM_" + timestamp + ".log")
        )
        formatter = logging.Formatter("%(asctime)s - %(levelname)s - %(message)s")
        fh.setFormatter(formatter)

        # add handler to logger object
        self.logger.addHandler(fh)

        _msg = "Output log file initialized"
        self.log_info(_msg, verbosity=0)

        # log attributes of the model and environment
        self.log_info(
            "pyDeltaRCM version {}".format(self.__pyDeltaRCM_version__)
        )  # log the pyDeltaRCM version
        self.log_info(
            "Python version {}".format(sys.version), verbosity=0
        )  # log the python version
        self.log_info(
            "Platform: {}".format(platform.platform()), verbosity=0
        )  # log the os

    def import_files(self, kwargs_dict={}) -> None:
        """Import the input files.

        This method handles the parsing and validation of any options supplied
        via the configuration.

        Parameters
        ----------
        kwargs_dict : :obj:`dict`, optional

            A dictionary with keys matching valid model parameter names that
            can be specified in a configuration YAML file. Keys given in this
            dictionary will supercede values specified in the YAML
            configuration.

        Returns
        -------
        """
        # This dictionary serves as a container to hold values for both the
        # user-specified file and the internal defaults.
        input_file_vars = dict()

        # get the special loader from the shared tools
        loader = shared_tools.custom_yaml_loader()

        # Open and access both yaml files --> put in dictionaries
        # parse default yaml and find expected types
        default_file = open(self.default_file, mode="r")
        default_dict = yaml.load(default_file, Loader=loader)
        default_file.close()
        for k, v in default_dict.items():
            if not type(v["type"]) is list:
                default_dict[k]["type"] = [eval(v["type"])]
            else:
                default_dict[k]["type"] = [eval(_v) for _v in v["type"]]

        # only access the user input file if provided.
        if self.input_file:
            try:
                user_file = open(self.input_file, mode="r")
                user_dict = yaml.load(user_file, Loader=loader)
                user_file.close()
            except ValueError as e:
                raise e
        else:
            user_dict = dict()

        # replace values in the user yaml file with anything specifed in the
        #   **kwargs input
        for kwk, kwv in kwargs_dict.items():
            if kwk in user_dict.keys():
                warnings.warn(
                    UserWarning(
                        "A keyword specification was also found in the "
                        "user specified input YAML file: %s" % kwk
                    )
                )
            user_dict[kwk] = kwv

        # go through and populate input vars with user and default values,
        # checking user values for correct type.
        for k, v in default_dict.items():
            if k in user_dict:
                expected_type = v["type"]
                if type(user_dict[k]) in expected_type:
                    input_file_vars[k] = user_dict[k]
                else:
                    raise TypeError(
                        f"Input for {str(k)} not of the "
                        f"right type in yaml configuration "
                        f"file {self.input_file}. "
                        f"Input type was {type(k).__name__}, "
                        f"but needs to be {expected_type}."
                    )
            else:
                input_file_vars[k] = default_dict[k]["default"]

        # add custom subclass yaml parameters (yaml or defaults) to input vars
        for k, v in self.subclass_parameters.items():
            if k in input_file_vars:
                warnings.warn(
                    UserWarning(
                        "Custom subclass parameter name is already a "
                        "default yaml parameter of the model, "
                        "custom parameter value will not be used."
                    )
                )
            elif k in user_dict:
                # get expected types
                if not type(v["type"]) is list:
                    expected_type = [eval(v["type"])]
                else:
                    expected_type = [eval(_v) for _v in v["type"]]
                # evaluate against expected types
                if type(user_dict[k]) in expected_type:
                    input_file_vars[k] = user_dict[k]
                else:
                    raise TypeError(
                        f"Input for {str(k)} not of the "
                        f"right type in yaml configuration "
                        f"file {self.input_file}. "
                        f"Input type was {type(k).__name__}, "
                        f"but needs to be {expected_type}."
                    )
            else:
                # set using default value
                input_file_vars[k] = v["default"]

        # compare the processed inputs with the total inputs. If any unused
        # parameters exist, we warn the user that they are not being used! A
        # special warning is issued for the Preprocessor advanced config
        # keywords, which cannot be passed directly to the DeltaModel.
<<<<<<< HEAD
        pp_only_kw = ["matrix", "ensemble", "set", "parallel"]
        unused_user_keys = [
            k for k, v in user_dict.items() if not (k in input_file_vars.keys())
        ]
=======
        pp_only_kw = ['matrix', 'ensemble', 'set']
        # remove special keywords from the dict of user YAML parameters
        # these are keywords related to time or matrix/set expansion
        _no_list = [
            'timesteps', 'time', 'time_years', 'config', 'dryrun', 'parallel']
        _ = [user_dict.pop(key) for key in _no_list if key in user_dict.keys()]
        # identify unused parameters
        unused_user_keys = [k for k, v in user_dict.items() if not
                            (k in input_file_vars.keys())]
>>>>>>> ddb54cdc
        if len(unused_user_keys) > 0:
            any_in_preprocessor = [k for k in unused_user_keys if (k in pp_only_kw)]
            if len(any_in_preprocessor):
                warnings.warn(
                    UserWarning(
                        "A Preprocessor-only keyword was specified as input in "
                        "yaml file or kwargs: {0}. Advanced configurations "
                        "are only supported by the Preprocessor via the "
                        "high-level API. Any parameters specified as part of this "
                        "advanced keyword configuration will not be used!".format(
                            any_in_preprocessor
                        )
                    )
                )
            else:
                warnings.warn(
                    UserWarning(
                        "One or more inputs in yaml file or kwargs were unused by "
                        "the model during instantiation. "
                        "The unused keys are: {0}".format(str(unused_user_keys))
                    )
                )

        # note, the specified parameters are assigned to the model object in
        # the following function `process_input_to_model`.

        # save the input file as a hidden attr and grab needed value
        self._input_file_vars = input_file_vars
        self.out_dir = self._input_file_vars["out_dir"]
        self.verbose = self._input_file_vars["verbose"]
        if self._input_file_vars["legacy_netcdf"]:
            self._netcdf_coords = ("total_time", "length", "width")
        else:
            self._netcdf_coords = ("time", "x", "y")

    def process_input_to_model(self) -> None:
        """Process input file to model variables.

        Loop through the items specified in the model configuration and apply
        them to the model (i.e., ``self``). Additionally, write the input
        values specified into the log file.

        .. note::

            If ``self.resume_checkpoint == True``, then the input values are
            *not* written to the log.
        """
        _msg = "Setting up model configuration"
        self.log_info(_msg, verbosity=0)

        _msg = f"Model type is: {self.__class__.__name__}"
        self.log_info(_msg, verbosity=0)

        # process the input file to attributes of the model
        for k, v in list(self._input_file_vars.items()):
            setattr(self, k, v)

        # write the input file values to the log
        if not self._resume_checkpoint:
            for k, v in list(self._input_file_vars.items()):
                _msg = "Configuration variable `{var}`: {val}".format(var=k, val=v)
                self.log_info(_msg, verbosity=0)

    def determine_random_seed(self) -> None:
        """Set the random seed if given.

        If a random seed is specified, set the seed to this value.

        Writes the seed to the log for record.
        """
        if self._seed is None:
            # generate a random seed for reproducibility
            self.seed = np.random.randint((2**32) - 1, dtype="u8")

        shared_tools.set_random_seed(self._seed)

        # always write the seed to file for record and reproducability
        _msg = "Random seed is: %s " % str(self._seed)
        self.log_info(_msg, verbosity=0)

    def create_other_variables(self) -> None:
        """Model implementation variables.

        Creates variables for model implementation, from specified boundary
        condition variables. This method is run during initial model
        instantiation. Internally, this method calls :obj:`set_constants` and
        :obj:`create_boundary_conditions`.

        .. note::

            It is usually not necessary to re-run this method if you change
            boundary condition variables, and instead only re-run
            :obj:`create_boundary_conditions`.
        """
        _msg = "Setting other variables"
        self.log_info(_msg, verbosity=1)

        self.init_Np_water = self._Np_water
        self.init_Np_sed = self._Np_sed

        self.dx = float(self._dx)

        self.theta_sand = self._coeff_theta_sand * self._theta_water
        self.theta_mud = self._coeff_theta_mud * self._theta_water

        self.U_dep_mud = self._coeff_U_dep_mud * self._u0
        self.U_ero_sand = self._coeff_U_ero_sand * self._u0
        self.U_ero_mud = self._coeff_U_ero_mud * self._u0

        self.L = int(round(self._Length / self._dx))  # num cells in x
        self.W = int(round(self._Width / self._dx))  # num cells in y

        # cross-stream center of domain idx
        self.CTR = floor(self.W / 2.0) - 1
        if self.CTR <= 1:
            self.CTR = floor(self.W / 2.0)

        self.set_constants()

        self.create_boundary_conditions()

        self._save_any_grids = (
            self._save_eta_grids
            or self._save_depth_grids
            or self._save_stage_grids
            or self._save_discharge_grids
            or self._save_velocity_grids
            or self._save_sedflux_grids
            or self._save_sandfrac_grids
            or self._save_discharge_components
            or self._save_velocity_components
        )
        if self._save_any_grids:  # always save metadata if saving grids
            self._save_metadata = True

        self._is_finalized = False

    def set_constants(self) -> None:
        """Set the model constants.

        Configure constants, including coordinates and distances, as well as
        environmental constants (gravity), and kernels for smoothing
        topography.

        Some of the constants defined herein:
            * `self.g`, gravitational acceleration
            * `self.distances`, distance from cell `i,j` to neighbors (and self)  # noqa: E501
            * `self.iwalk`, step distance cross domain to cell in indexed direction
            * `self.jwalk`, step distance down domain to cell in indexed direction
            * `self.ravel_walk`, flattened index distance to cell in indexed direction

        Each of these attributes also has a `self.xxxxx_flat` sibling
        attribute, which is simply the flattened version of that attribute.
        """
        _msg = "Setting model constants"
        self.log_info(_msg, verbosity=1)

        # simple constants
        self.g = 9.81  # (gravitation const.)
        sqrt2 = np.sqrt(2)
        sqrt05 = np.sqrt(0.5)

        # translations arrays
        self.distances = np.array(
            [[sqrt2, 1, sqrt2], [1, 1, 1], [sqrt2, 1, sqrt2]], dtype=np.float32
        )
        self.ivec = np.array(
            [[-sqrt05, 0, sqrt05], [-1, 0, 1], [-sqrt05, 0, sqrt05]],  # noqa: E221
            dtype=np.float32,
        )
        self.jvec = np.array(
            [[-sqrt05, -1, -sqrt05], [0, 0, 0], [sqrt05, 1, sqrt05]],  # noqa: E221
            dtype=np.float32,
        )
        self.iwalk = np.array(
            [[-1, 0, 1], [-1, 0, 1], [-1, 0, 1]], dtype=np.int64  # noqa: E221
        )
        self.jwalk = np.array(
            [[-1, -1, -1], [0, 0, 0], [1, 1, 1]], dtype=np.int64  # noqa: E221
        )

        # derivatives of translations
        self.distances_flat = self.distances.flatten()
        self.ivec_flat = self.ivec.flatten()
        self.jvec_flat = self.jvec.flatten()
        self.iwalk_flat = self.iwalk.flatten()
        self.jwalk_flat = self.jwalk.flatten()
        self.ravel_walk = (self.jwalk * self.W) + self.iwalk  # walk, flattened
        self.ravel_walk_flat = self.ravel_walk.flatten()

        # kernels for topographic smoothing
        self.kernel1 = np.array([[1, 1, 1], [1, -8, 1], [1, 1, 1]]).astype(np.int64)

        self.kernel2 = np.array([[1, 1, 1], [1, 0, 1], [1, 1, 1]]).astype(np.int64)

    def create_boundary_conditions(self) -> None:
        """Create model boundary conditions

        This method is run during model initialization to determine the
        boundary conditions based on the initial conditions specified as model
        input.

        However, the method also should be called when certain boundary
        condition variables are updated (e.g., during some custom model runs).
        For example, if some property of the inlet flow condition is changed,
        you will *likely* want to re-run this method (e.g., `u0`), because
        there are several other parameters that depend on the value of the
        inlet flow velocity (e.g., `Qw0` and `Qs0`); of course, your
        scientific question may choose to leave these parameters as they are
        too (in which case you should *not* re-run this method). See
        :doc:`/examples/updating_boundary_conditions` for more information.

        .. note::

            This method is automatically called for the "named" variables used
            by the BMI wrapper (e.g., `channel_flow_velocity`,
            `channel_width`, `channel_flow_depth`, and
            `influx_sediment_concentration`., so you do not need to call it
            again if you modify the model boundary conditions that way.
        """
        # inlet length and width
        self.L0 = max(1, min(int(round(self._L0_meters / self._dx)), self.L // 4))
        self.N0 = max(3, min(int(round(self._N0_meters / self._dx)), self.W // 4))

        self.u_max = 2.0 * self._u0  # maximum allowed flow velocity
        self.C0 = self._C0_percent * 1 / 100.0  # sediment concentration

        # (m) critial depth to switch to "dry" node
        self.dry_depth = min(0.1, 0.1 * self._h0)

        self.gamma = (
            self.g * self.S0 * self._dx / (self.u0**2)
        )  # water weighting coeff

        # (m^3) reference volume, volume to fill cell to characteristic depth
        self.V0 = self.h0 * (self._dx**2)
        self.Qw0 = self.u0 * self.h0 * self.N0 * self._dx  # const discharge

        # at inlet
        self.qw0 = self.u0 * self.h0  # water unit input discharge
        self.Qp_water = self.Qw0 / self._Np_water  # volume each water parcel
        self.qs0 = self.qw0 * self.C0  # sed unit discharge
        self.dVs = 0.1 * self.N0**2 * self.V0  # total sed added per timestep
        self.Qs0 = self.Qw0 * self.C0  # sediment total input discharge
        self.Vp_sed = self.dVs / self._Np_sed  # volume of each sediment parcel

        # max number of jumps for parcel
        if self.stepmax is None:
            self.stepmax = 2 * (self.L + self.W)
        else:
            self.stepmax = int(self.stepmax)

        # initial width of self.free_surf_walk_indices
        self.size_indices = int(self.stepmax / 2)

        self._dt = self.dVs / self.Qs0  # time step size

        self.omega_flow_iter = 2.0 / self._itermax

        # number of times to repeat topo diffusion
        self.N_crossdiff = int(round(self.dVs / self.V0))

        self._lambda = self._sed_lag  # sedimentation lag

        self.diffusion_multiplier = (
            self._dt / self.N_crossdiff * self._alpha * 0.5 / self._dx**2
        )

    def create_domain(self) -> None:
        """Create the model domain.

        This method initializes the model domain, including coordinate arrays,
        gridded fields (eta, qw, etc.) and cell type information. The method
        is called during initialization of the `DeltaModel`, and likely does
        not need to be called again.

        .. hint::

            If you need to modify the model domain after it has been created,
            it is probably safe to modify attributes directly, but take care
            to ensure any dependent fields are also appropriately changed.
        """
        _msg = "Creating model domain"
        self.log_info(_msg, verbosity=1)

        # resolve any boundary conditions
        self._hb = self.hb or self.h0  # basin depth

        # ---- coordinates ----
        self.xc = np.arange(0, self.L) * self._dx
        self.yc = np.arange(0, self.W) * self._dx
        self.x, self.y = np.meshgrid(np.arange(0, self.W), np.arange(0, self.L))
        self.X, self.Y = np.meshgrid(
            np.arange(0, self.W + 1) * self._dx, np.arange(0, self.L + 1) * self._dx
        )

        # ---- empty arrays ----
        self.cell_type = np.zeros((self.L, self.W), dtype=np.int64)
        self.eta = np.zeros((self.L, self.W), dtype=np.float32)
        self.eta0 = np.copy(self.eta)  # establish eta0 copy
        self.stage = np.zeros((self.L, self.W), dtype=np.float32)
        self.depth = np.zeros((self.L, self.W), dtype=np.float32)
        self.qx = np.zeros((self.L, self.W), dtype=np.float32)
        self.qy = np.zeros((self.L, self.W), dtype=np.float32)
        self.qxn = np.zeros((self.L, self.W), dtype=np.float32)
        self.qyn = np.zeros((self.L, self.W), dtype=np.float32)
        self.qwn = np.zeros((self.L, self.W), dtype=np.float32)
        self.ux = np.zeros((self.L, self.W), dtype=np.float32)
        self.uy = np.zeros((self.L, self.W), dtype=np.float32)
        self.uw = np.zeros((self.L, self.W), dtype=np.float32)
        self.qs = np.zeros((self.L, self.W), dtype=np.float32)
        self.sand_frac = (
            np.zeros((self.L, self.W), dtype=np.float32) + self.sand_frac_bc
        )
        self.active_layer = (
            np.zeros((self.L, self.W), dtype=np.float32) + self.sand_frac_bc
        )
        self.Vp_dep_sand = np.zeros((self.L, self.W), dtype=np.float32)
        self.Vp_dep_mud = np.zeros((self.L, self.W), dtype=np.float32)

        # arrays for computing the free surface after water iteration
        self.free_surf_flag = np.zeros((self._Np_water,), dtype=np.int64)
        self.free_surf_walk_inds = np.zeros(
            (self._Np_water, self.size_indices), dtype=np.int64
        )
        self.sfc_visit = np.zeros_like(self.depth)
        self.sfc_sum = np.zeros_like(self.depth)

        # arrays acting as modifying hooks
        self.mod_water_weight = np.ones_like(self.depth)
        self.mod_sed_weight = np.ones_like(self.depth)
        self.mod_erosion = np.ones_like(self.depth)

        # ---- domain ----
        cell_land = -2
        cell_channel = 1
        cell_ocean = 0
        cell_edge = -1

        self.cell_type[: self.L0, :] = cell_land

        channel_inds = int(self.CTR - round(self.N0 / 2)) + 1
        y_channel_max = channel_inds + self.N0
        self.cell_type[: self.L0, channel_inds:y_channel_max] = cell_channel

        self.stage[:] = np.maximum(0, self.L0 - self.y - 1) * self._dx * self._S0
        self.stage[self.cell_type == cell_ocean] = 0.0

        self.depth[self.cell_type == cell_ocean] = self.hb
        self.depth[self.cell_type == cell_channel] = self.h0

        self.qx[self.cell_type == cell_channel] = self.qw0
        self.qx[self.cell_type == cell_ocean] = self.qw0 / 5.0
        self.qw = (self.qx**2 + self.qy**2) ** (0.5)

        self.ux[self.depth > 0] = self.qx[self.depth > 0] / self.depth[self.depth > 0]
        self.uy[self.depth > 0] = self.qy[self.depth > 0] / self.depth[self.depth > 0]
        self.uw[self.depth > 0] = self.qw[self.depth > 0] / self.depth[self.depth > 0]

        # reset the land cell_type to -2
        self.cell_type[self.cell_type == cell_land] = -2
        self.cell_type[-1, :] = cell_edge
        self.cell_type[:, 0] = cell_edge
        self.cell_type[:, -1] = cell_edge

        bounds = [
            (np.sqrt((i - 3) ** 2 + (j - self.CTR) ** 2))
            for i in range(self.L)
            for j in range(self.W)
        ]
        bounds = np.reshape(bounds, (self.L, self.W))

        self.cell_type[bounds >= min(self.L - 5, self.W / 2 - 5)] = cell_edge

        self.cell_type[: self.L0, :] = cell_land
        self.cell_type[: self.L0, channel_inds:y_channel_max] = cell_channel

        self.inlet = np.array(np.unique(np.where(self.cell_type == 1)[1]))
        self.eta[:] = self.stage - self.depth

    def init_sediment_routers(self) -> None:
        """Initialize the sediment router object here.

        These are preinitialized because the "boxing" for jitted functions is
        expensive, so we avoid boxing up the constants on each iteration.

        .. important::

            If you change any model boundary conditions, you likely should
            reinitialize the sediment routers (i.e., rerun this method)
        """
        _msg = "Initializing sediment routers"
        self.log_info(_msg, verbosity=1)

        # initialize the MudRouter object
<<<<<<< HEAD
        self._mr = sed_tools.MudRouter(
            self._dt,
            self._dx,
            self.Vp_sed,
            self.u_max,
            self.U_dep_mud,
            self.U_ero_mud,
            self.ivec_flat,
            self.jvec_flat,
            self.iwalk_flat,
            self.jwalk_flat,
            self.distances_flat,
            self.dry_depth,
            self._lambda,
            self._beta,
            self.stepmax,
            self.theta_mud,
        )
        # initialize the SandRouter object
        self._sr = sed_tools.SandRouter(
            self._dt,
            self._dx,
            self.Vp_sed,
            self.u_max,
            self.qs0,
            self._u0,
            self.U_ero_sand,
            self._f_bedload,
            self.ivec_flat,
            self.jvec_flat,
            self.iwalk_flat,
            self.jwalk_flat,
            self.distances_flat,
            self.dry_depth,
            self._beta,
            self.stepmax,
            self.theta_sand,
        )
=======
        self._mr = sed_tools.MudRouter(self._dt, self._dx, self.Vp_sed,
                                       self.u_max, self.U_dep_mud,
                                       self.U_ero_mud,
                                       self.ivec_flat, self.jvec_flat,
                                       self.iwalk_flat, self.jwalk_flat,
                                       self.distances_flat, self.dry_depth,
                                       self._lambda, self._beta,  self.stepmax,
                                       self.theta_mud, self.mod_erosion)
        # initialize the SandRouter object
        self._sr = sed_tools.SandRouter(self._dt, self._dx, self.Vp_sed,
                                        self.u_max, self.qs0, self._u0,
                                        self.U_ero_sand,
                                        self._f_bedload,
                                        self.ivec_flat, self.jvec_flat,
                                        self.iwalk_flat, self.jwalk_flat,
                                        self.distances_flat, self.dry_depth,
                                        self._beta, self.stepmax,
                                        self.theta_sand, self.mod_erosion)
>>>>>>> ddb54cdc

    def init_output_file(self) -> None:
        """Creates a netCDF file to store output grids.

        Fills with default variables.

        .. warning::

            Overwrites an existing netcdf file with the same name if
            :attr:`~pyDeltaRCM.model.DeltaModel.clobber_netcdf` is `True`.

        """
        _msg = "Initializing output NetCDF4 file"
        self.log_info(_msg, verbosity=1)

        # set standard/default metadata values in the dict structure
        if self._save_metadata:
            self.init_metadata_list()

        if self._save_metadata or self._save_any_grids:
            directory = self.prefix
            filename = "pyDeltaRCM_output.nc"

            file_path = os.path.join(directory, filename)
            _msg = "Target output NetCDF4 file: {file}".format(file=file_path)
            self.log_info(_msg, verbosity=2)

            if (os.path.exists(file_path)) and (self._clobber_netcdf is False):
                raise FileExistsError(
                    "Existing NetCDF4 output file in target output location: "
                    "{file_path}".format(file_path=file_path)
                )
            elif (os.path.exists(file_path)) and (self._clobber_netcdf is True):
                _msg = "Replacing existing netCDF file"
                self.logger.warning(_msg)
                warnings.warn(UserWarning(_msg))
                os.remove(file_path)

            self.output_netcdf = Dataset(file_path, "w", format="NETCDF4")

            self.output_netcdf.description = "Output from pyDeltaRCM"
            self.output_netcdf.history = "Created " + time_lib.ctime(time_lib.time())
            self.output_netcdf.source = "pyDeltaRCM v{ver}".format(
                ver=self.__pyDeltaRCM_version__
            )

            # create master dimensions (pulls from `self._netcdf_coords`)
            self.output_netcdf.createDimension(self._netcdf_coords[1], self.L)
            self.output_netcdf.createDimension(self._netcdf_coords[2], self.W)
            self.output_netcdf.createDimension(self._netcdf_coords[0], None)

            # create master coordinates (as netCDF variables)
            time = self.output_netcdf.createVariable(
                "time", "f4", (self._netcdf_coords[0],)
            )
            time.units = "second"

            if self._legacy_netcdf:
                # old format is 2d array x and y
                x = self.output_netcdf.createVariable(
                    "x", "f4", self._netcdf_coords[1:]
                )
                y = self.output_netcdf.createVariable(
                    "y", "f4", self._netcdf_coords[1:]
                )
                x[:] = self.x
                y[:] = self.y

            else:
                # new output format is 1d x and y
                x = self.output_netcdf.createVariable("x", "f4", ("x"))
                y = self.output_netcdf.createVariable("y", "f4", ("y"))
                x[:] = self.xc
                y[:] = self.yc

            x.units = "meter"
            y.units = "meter"

            # set up variables for output data grids
            def _create_grid_variable(varname, varunits, vartype="f4", vardims=()):
                _v = self.output_netcdf.createVariable(varname, vartype, vardims)
                _v.units = varunits

            _var_list = list(self._save_var_list.keys())
            _var_list.remove("meta")
            for _val in _var_list:
                _create_grid_variable(
                    _val,
                    self._save_var_list[_val][1],
                    self._save_var_list[_val][2],
                    self._save_var_list[_val][3],
                )

            # set up metadata group and populate variables
            def _create_meta_variable(
                varname, varvalue, varunits, vartype="f4", vardims=()
            ):
                _v = self.output_netcdf.createVariable(
                    "meta/" + varname, vartype, vardims
                )
                _v.units = varunits
                _v[:] = varvalue

            self.output_netcdf.createGroup("meta")
            for _val in self._save_var_list["meta"].keys():
                # time-varying initialize w/ None value
                if self._save_var_list["meta"][_val][0] is None:
                    _create_meta_variable(
                        _val,
                        self._save_var_list["meta"][_val][0],
                        self._save_var_list["meta"][_val][1],
                        self._save_var_list["meta"][_val][2],
                        self._save_var_list["meta"][_val][3],
                    )
                # for scalars, get the attribute and store it
                else:
                    _create_meta_variable(
                        _val,
                        getattr(self, self._save_var_list["meta"][_val][0]),
                        self._save_var_list["meta"][_val][1],
                        self._save_var_list["meta"][_val][2],
                        self._save_var_list["meta"][_val][3],
                    )

            _msg = "Output netCDF file created"
            self.log_info(_msg, verbosity=2)

    def init_subsidence(self) -> None:
        """Initialize subsidence pattern.

        Initializes patterns of subsidence if toggle_subsidence is True
        (default False). Default behavior is for the entire basin to subside
        at a constant rate (with the exception of the land boundary cells along
        the inlet boundary).

        To customize the subsiding region, or even vary the subsiding region
        over the course of the model run, we recommend subclassing the
        DeltaModel class.

        """
        _msg = "Initializing subsidence"
        self.log_info(_msg, verbosity=1)

        if self._toggle_subsidence:
            self.subsidence_mask = np.ones((self.L, self.W), dtype=bool)
            self.subsidence_mask[: self.L0, :] = False

            self.sigma = self.subsidence_mask * self._subsidence_rate * self.dt

    def init_metadata_list(self) -> None:
        """Populate the list of metadata information.

        Sets up the dictionary object for the standard metadata.
        """
        # fixed metadata
        self._save_var_list["meta"]["L0"] = ["L0", "cells", "i8", ()]
        self._save_var_list["meta"]["N0"] = ["N0", "cells", "i8", ()]
        self._save_var_list["meta"]["CTR"] = ["CTR", "cells", "i8", ()]
        self._save_var_list["meta"]["dx"] = ["dx", "meters", "f4", ()]
        self._save_var_list["meta"]["h0"] = ["h0", "meters", "f4", ()]
        self._save_var_list["meta"]["hb"] = ["hb", "meters", "f4", ()]
        self._save_var_list["meta"]["cell_type"] = [
            "cell_type",
            "type",
            "i8",
            self._netcdf_coords[1:],
        ]
        # subsidence metadata
        if self._toggle_subsidence:
            self._save_var_list["meta"]["start_subsidence"] = [
                "start_subsidence",
                "seconds",
                "i8",
                (),
            ]
            self._save_var_list["meta"]["sigma"] = [
                "sigma",
                "meters per timestep",
                "f4",
                self._netcdf_coords[1:],
            ]
        # time-varying metadata
        self._save_var_list["meta"]["H_SL"] = [
            None,
            "meters",
            "f4",
            (self._netcdf_coords[0]),
        ]
        self._save_var_list["meta"]["f_bedload"] = [
            None,
            "fraction",
            "f4",
            (self._netcdf_coords[0]),
        ]
        self._save_var_list["meta"]["C0_percent"] = [
            None,
            "percent",
            "f4",
            (self._netcdf_coords[0]),
        ]
        self._save_var_list["meta"]["u0"] = [
            None,
            "meters per second",
            "f4",
            (self._netcdf_coords[0]),
        ]

    def load_checkpoint(self, defer_output: bool = False) -> None:
        """Load the checkpoint from the .npz file.

        Uses the file at the path determined by `self.prefix` and a file named
        `checkpoint.npz`. There are a few pathways for loading, which depend
        on 1) the status of additional grid-saving options, 2) the presence of
        a netCDF output file at the expected output location, and 3) the status
        of the :obj:`defer_output` parameter passed to this method as an
        optional argument.

        As a standard user, you should not need to worry about any of these
        pathways or options. However, if you are developing pyDeltaRCM or
        customizing the model in any way that involves loading from
        checkpoints, you should be aware of these pathways.

        For example, loading from checkpoint will succeed if no netCDF4 file
        is found, where one is expected (e.g., because :obj:`_save_any_grids`
        is `True`). In this case, a new output netcdf file will be created,
        after a `UserWarning` is issued.

        .. important::

            If you are customizing the model and intend to use checkpointing and
            the :obj:`Preprocessor` parallel infrastructure, be sure that
            parameter :obj:`defer_output` is `True` until the
            :obj:`load_checkpoint` method can be called from the thread the
            model will execute on. Failure to do so may result in unexpected
            behavior with indexing in the output netCDF4 file.

        Parameters
        ----------
        defer_output : :obj:`bool`, optional
            Whether to defer any netCDF activities at present. Manipulating
            this variable is critical for parallel operations. See note above.
            Default is `False`.
        """
        _msg = "Loading from checkpoint."
        self.log_info(_msg, verbosity=0)

        _msg = "Locating checkpoint file"
        self.log_info(_msg, verbosity=2)
        ckp_file = os.path.join(self._checkpoint_folder, "checkpoint.npz")
        checkpoint = np.load(ckp_file, allow_pickle=True)

        # write saved variables back to the model
        _msg = "Loading variables and grids into model"
        self.log_info(_msg, verbosity=2)

        # load time and counter vars
        self._time = float(checkpoint["time"])
        self.H_SL = float(checkpoint["H_SL"])
        self._time_iter = int(checkpoint["time_iter"])
        self._save_iter = int(checkpoint["save_iter"])
        self._save_time_since_data = int(checkpoint["save_time_since_data"])

        # load grids
        self.eta = checkpoint["eta"]
        self.depth = checkpoint["depth"]
        self.stage = checkpoint["stage"]
        self.uw = checkpoint["uw"]
        self.ux = checkpoint["ux"]
        self.uy = checkpoint["uy"]
        self.qw = checkpoint["qw"]
        self.qx = checkpoint["qx"]
        self.qy = checkpoint["qy"]
        self.sand_frac = checkpoint["sand_frac"]
        self.active_layer = checkpoint["active_layer"]

        # load and set random state to continue as if run hadn't stopped
        _msg = "Loading random state"
        self.log_info(_msg, verbosity=2)
        rng_state = tuple(checkpoint["rng_state"])
        shared_tools.set_random_state(rng_state)

        # handle the case with a netcdf file
        if (self._save_any_grids or self._save_metadata) and not defer_output:
            # check if the file exists already
            #    if it does, it needs to be flushed of certain fields
            file_path = os.path.join(self.prefix, "pyDeltaRCM_output.nc")
            if not os.path.isfile(file_path):
                _msg = (
                    "NetCDF4 output file not found, but was expected. "
                    "Creating a new output file."
                )
                self.logger.warning(_msg)
                warnings.warn(UserWarning(_msg))

                # create a new file
                # reset output file counters
                self._save_iter = int(0)
                self.hook_init_output_file()
                self.init_output_file()
            else:
                # check if file is open in another process, if so throw error
                try:
                    _dataset = Dataset(file_path, "r+", format="NETCDF")
                    _dataset.close()  # if this worked then close it
                except OSError:
                    raise RuntimeError(
                        "Could not open the NetCDF file for checkpointing. "
                        "This could be because the file is corrupt, or open "
                        "in another interpreter. Be sure to close any "
                        "connections to the file before proceeding."
                    )
                # if not open elsewhere, then proceed
                # rename the old netCDF4 file
                _msg = "Renaming old NetCDF4 output file"
                self.log_info(_msg, verbosity=2)
                _tmp_name = os.path.join(self.prefix, "old_pyDeltaRCM_output.nc")
                os.rename(file_path, _tmp_name)

                # write dims / attributes / variables to new netCDF file
                _msg = "Creating NetCDF4 output file"
                self.log_info(_msg, verbosity=2)

                # populate default metadata list
                if self._save_metadata:
                    self.init_metadata_list()

                # copy data from old netCDF4 into new one
                with Dataset(_tmp_name) as src, Dataset(
                    file_path, "w", format="NETCDF4"
                ) as dst:
                    # copy attributes
                    for name in src.ncattrs():
                        dst.setncattr(name, src.getncattr(name))
                    # copy dimensions
                    for name, dimension in src.dimensions.items():
                        if dimension.isunlimited():
                            dst.createDimension(name, None)
                        else:
                            dst.createDimension(name, len(dimension))
                    # copy groups (meta)
                    for name in src.groups.keys():
                        dst.createGroup(name)
                        for vname, variable in src.groups[name].variables.items():
                            _mname = name + "/" + vname
                            dst.createVariable(
                                _mname, variable.datatype, variable.dimensions
                            )
                            dst.groups[name].variables[vname][:] = src.groups[
                                name
                            ].variables[vname][:]
                    # copy variables except ones to exclude
                    for name, variable in src.variables.items():
                        dst.createVariable(name, variable.datatype, variable.dimensions)
                        dst.variables[name][:] = src.variables[name][:]

                # set object attribute for model
                self.output_netcdf = Dataset(file_path, "r+", format="NETCDF4")

                # synch netcdf file
                self.output_netcdf.sync()

                # delete old netCDF4 file
                os.remove(_tmp_name)

        _msg = "Successfully loaded checkpoint."
        self.log_info(_msg, verbosity=1)<|MERGE_RESOLUTION|>--- conflicted
+++ resolved
@@ -185,12 +185,6 @@
         # parameters exist, we warn the user that they are not being used! A
         # special warning is issued for the Preprocessor advanced config
         # keywords, which cannot be passed directly to the DeltaModel.
-<<<<<<< HEAD
-        pp_only_kw = ["matrix", "ensemble", "set", "parallel"]
-        unused_user_keys = [
-            k for k, v in user_dict.items() if not (k in input_file_vars.keys())
-        ]
-=======
         pp_only_kw = ['matrix', 'ensemble', 'set']
         # remove special keywords from the dict of user YAML parameters
         # these are keywords related to time or matrix/set expansion
@@ -200,7 +194,7 @@
         # identify unused parameters
         unused_user_keys = [k for k, v in user_dict.items() if not
                             (k in input_file_vars.keys())]
->>>>>>> ddb54cdc
+
         if len(unused_user_keys) > 0:
             any_in_preprocessor = [k for k in unused_user_keys if (k in pp_only_kw)]
             if len(any_in_preprocessor):
@@ -596,46 +590,6 @@
         self.log_info(_msg, verbosity=1)
 
         # initialize the MudRouter object
-<<<<<<< HEAD
-        self._mr = sed_tools.MudRouter(
-            self._dt,
-            self._dx,
-            self.Vp_sed,
-            self.u_max,
-            self.U_dep_mud,
-            self.U_ero_mud,
-            self.ivec_flat,
-            self.jvec_flat,
-            self.iwalk_flat,
-            self.jwalk_flat,
-            self.distances_flat,
-            self.dry_depth,
-            self._lambda,
-            self._beta,
-            self.stepmax,
-            self.theta_mud,
-        )
-        # initialize the SandRouter object
-        self._sr = sed_tools.SandRouter(
-            self._dt,
-            self._dx,
-            self.Vp_sed,
-            self.u_max,
-            self.qs0,
-            self._u0,
-            self.U_ero_sand,
-            self._f_bedload,
-            self.ivec_flat,
-            self.jvec_flat,
-            self.iwalk_flat,
-            self.jwalk_flat,
-            self.distances_flat,
-            self.dry_depth,
-            self._beta,
-            self.stepmax,
-            self.theta_sand,
-        )
-=======
         self._mr = sed_tools.MudRouter(self._dt, self._dx, self.Vp_sed,
                                        self.u_max, self.U_dep_mud,
                                        self.U_ero_mud,
@@ -654,7 +608,6 @@
                                         self.distances_flat, self.dry_depth,
                                         self._beta, self.stepmax,
                                         self.theta_sand, self.mod_erosion)
->>>>>>> ddb54cdc
 
     def init_output_file(self) -> None:
         """Creates a netCDF file to store output grids.
