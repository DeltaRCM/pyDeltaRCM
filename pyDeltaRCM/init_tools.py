
import os
import logging
# import time
import warnings

from math import floor, sqrt, pi
import numpy as np

from scipy.sparse import lil_matrix
from scipy import ndimage

from netCDF4 import Dataset
import time as time_lib
<<<<<<< HEAD
import time
=======
from scipy.sparse import lil_matrix, csc_matrix, hstack
import logging
# import time
>>>>>>> 88d97e29
import yaml

from . import shared_tools

# tools for initiating deltaRCM model domain


class init_tools(object):

    def init_output_infrastructure(self):

        # output directory config
        self.prefix = self.out_dir
        self.prefix_abspath = os.path.abspath(self.prefix)

        # create directory if it does not exist
        if not os.path.exists(self.prefix_abspath):
            os.makedirs(self.prefix_abspath)
            assert os.path.isdir(self.prefix_abspath)  # validate dir created

    def init_logger(self):
        """Initialize a logger.

        The logger is initialized regardless of the value of ``self.verbose``.
        The level of information printed to the log depends on the verbosity
        setting. 

        """

<<<<<<< HEAD
            # create the logging file handler
            st = time.strftime("%Y%m%d-%H%M%S")
            fh = logging.FileHandler("pyDeltaRCM_" + st + ".log")
            formatter = logging.Formatter(
                '%(asctime)s - %(name)s - %(levelname)s - %(message)s')
            fh.setFormatter(formatter)
=======
        self.logger = logging.getLogger('driver')
        self.logger.setLevel(logging.INFO)
>>>>>>> 88d97e29

        # create the logging file handler
        st = timestr = time_lib.strftime('%Y%m%d-%H%M%S')
        fh = logging.FileHandler(
            self.prefix_abspath + '/pyDeltaRCM_' + st + '.log')
        formatter = logging.Formatter(
            '%(asctime)s - %(levelname)s - %(message)s')
        fh.setFormatter(formatter)

        # add handler to logger object
        self.logger.addHandler(fh)

    def import_files(self):

        # This dictionary serves as a container to hold values for both the
        # user-specified file and the internal defaults.
        input_file_vars = dict()

        # Open and access both yaml files --> put in dictionaries
        # parse default yaml and find expected types
        default_file = open(self.default_file, mode='r')
        default_dict = yaml.load(default_file, Loader=yaml.FullLoader)
        default_file.close()
        for k, v in default_dict.items():
            if not type(v['type']) is list:
                default_dict[k]['type'] = [eval(v['type'])]
            else:
                default_dict[k]['type'] = [eval(_v) for _v in v['type']]

        # only access the user input file if provided.
        if self.input_file:
            try:
                user_file = open(self.input_file, mode='r')
                user_dict = yaml.load(user_file, Loader=yaml.FullLoader)
                user_file.close()
            except ValueError as e:
                raise e
        else:
            user_dict = dict()

        # go through and populate input vars with user and default values,
        # checking user values for correct type.
        for k, v in default_dict.items():
            if k in user_dict:
                expected_type = v['type']
                if type(user_dict[k]) in expected_type:
                    input_file_vars[k] = user_dict[k]
                else:
                    raise TypeError('Input for "{_k}" not of the right type '
                                    'in yaml configuration file "{_file}". '
                                    'Input type was "{_wastype}", '
                                    'but needs to be "{_exptype}".'
                                    .format(_k=str(k), _file=self.input_file,
                                            _wastype=type(k).__name__,
                                            _exptype=expected_type))
            else:
                input_file_vars[k] = default_dict[k]['default']

        # now make each one an attribute of the model object.
        for k, v in list(input_file_vars.items()):
            setattr(self, k, v)

    def determine_random_seed(self):
        """Set the random seed if given.

        If a random seed is specified, set the seed to this value.

        Writes the seed to the log for record.
        """
        if self.seed is not None:

            _msg = 'Setting random seed to: %s ' % str(self.seed)
            self.logger.info(_msg)
            if self.verbose >= 2:
                print(_msg)

            shared_tools.set_random_seed(self.seed)

        # always write the seed to file for record and reproducability
        self.logger.info('Random seed is: %s ' % str(self.seed))

    def set_constants(self):

        self.logger.info('Setting model constants')

        self.g = 9.81   # (gravitation const.)

        sqrt2 = np.sqrt(2)
        self.distances = np.array([[sqrt2, 1, sqrt2],
                                   [1, 1, 1],
                                   [sqrt2, 1, sqrt2]])

        sqrt05 = np.sqrt(0.5)
        self.ivec = np.array([[-sqrt05, 0, sqrt05],
                              [-1, 0, 1],
                              [-sqrt05, 0, sqrt05]])

        self.iwalk = shared_tools.get_iwalk()

        self.jvec = np.array([[-sqrt05, -1, -sqrt05],
                              [0, 0, 0],
                              [sqrt05, 1, sqrt05]])

        self.jwalk = shared_tools.get_jwalk()
        self.dxn_iwalk = [1, 1, 0, -1, -1, -1, 0, 1]
        self.dxn_jwalk = [0, 1, 1, 1, 0, -1, -1, -1]
        self.dxn_dist = \
            [sqrt(self.dxn_iwalk[i]**2 + self.dxn_jwalk[i]**2)
             for i in range(8)]

        self.walk_flat = np.array([1, -self.W + 1, -self.W, -self.W - 1,
                                   -1, self.W - 1, self.W, self.W + 1])

        self.kernel1 = np.array([[1, 1, 1],
                                 [1, -8, 1],
                                 [1, 1, 1]])

        self.kernel2 = np.array([[1, 1, 1],
                                 [1, 0, 1],
                                 [1, 1, 1]])

    def create_other_variables(self):
        """Model implementation variables.

        Creates variables for model implementation, from specified boundary
        condition variables. This method is run during initial model
        instantition, but it is also run any time an inlet flow condition
        variable is changed, including ``channel_flow_velocity``,
        ``channel_width``, ``channel_flow_depth``, and
        ``influx_sediment_concentration``.
        """
        self.init_Np_water = self.Np_water
        self.init_Np_sed = self.Np_sed

        self.dx = float(self.dx)

        self.theta_sand = self.coeff_theta_sand * self.theta_water
        self.theta_mud = self.coeff_theta_mud * self.theta_water
        self.Nsmooth = 1

        self.U_dep_mud = self.coeff_U_dep_mud * self.u0
        self.U_ero_sand = self.coeff_U_ero_sand * self.u0
        self.U_ero_mud = self.coeff_U_ero_mud * self.u0

        self.L0 = max(1, int(round(self.L0_meters / self.dx)))
        self.N0 = max(3, int(round(self.N0_meters / self.dx)))

        self.L = int(round(self.Length / self.dx))        # num cells in x
        self.W = int(round(self.Width / self.dx))         # num cells in y

        self.set_constants()

        self.u_max = 2.0 * self.u0              # maximum allowed flow velocity

        self.C0 = self.C0_percent * 1 / 100.      # sediment concentration

        # (m) critial depth to switch to "dry" node
        self.dry_depth = min(0.1, 0.1 * self.h0)
        self.CTR = floor(self.W / 2.) - 1

        self.gamma = self.g * self.S0 * self.dx / (self.u0**2)

        self.V0 = self.h0 * (self.dx**2)    # (m^3) reference volume (volume to

        # fill cell to characteristic depth)

        self.Qw0 = self.u0 * self.h0 * self.N0 * self.dx    # const discharge
        # at inlet

        self.qw0 = self.u0 * self.h0                # water unit input discharge
        self.Qp_water = self.Qw0 / self.Np_water    # volume each water parcel

        self.qs0 = self.qw0 * self.C0               # sed unit discharge

        self.dVs = 0.1 * self.N0**2 * self.V0       # total amount of sed added
        # to domain per timestep

        self.Qs0 = self.Qw0 * self.C0           # sediment total input discharge
        self.Vp_sed = self.dVs / self.Np_sed    # volume of each sediment parcel

        # max number of jumps for parcel
        self.itmax = 2 * (self.L + self.W)
        # initial width of self.indices
        self.size_indices = int(self.itmax / 2)

        self.dt = self.dVs / self.Qs0           # time step size

        self.omega_flow = 0.9
        self.omega_flow_iter = 2. / self.itermax

        # number of times to repeat topo diffusion
        self.N_crossdiff = int(round(self.dVs / self.V0))

        self._lambda = 1.                       # sedimentation lag

        self.diffusion_multiplier = (self.dt / self.N_crossdiff * self.alpha
                                     * 0.5 / self.dx**2)
<<<<<<< HEAD

        # output directory config
        self.prefix = self.out_dir

        if self.out_dir[-1] != '/':
            self.prefix = self.out_dir + '/'
        if self.site_prefix:
            self.prefix += self.site_prefix + '_'
        if self.case_prefix:
            self.prefix += self.case_prefix + '_'
=======
>>>>>>> 88d97e29

        self._is_finalized = False

    def create_domain(self):
        """
        Creates the model domain
        """
<<<<<<< HEAD
=======

        self.logger.info('Creating model domain')

>>>>>>> 88d97e29
        # ---- empty arrays ----
        self.x, self.y = np.meshgrid(
            np.arange(0, self.W), np.arange(0, self.L))

        self.cell_type = np.zeros((self.L, self.W), dtype=np.int)
        self.eta = np.zeros((self.L, self.W)).astype(np.float32)
        self.stage = np.zeros((self.L, self.W)).astype(np.float32)
        self.depth = np.zeros((self.L, self.W)).astype(np.float32)
        self.qx = np.zeros((self.L, self.W))
        self.qy = np.zeros((self.L, self.W))
        self.qxn = np.zeros((self.L, self.W))
        self.qyn = np.zeros((self.L, self.W))
        self.qwn = np.zeros((self.L, self.W))
        self.ux = np.zeros((self.L, self.W))
        self.uy = np.zeros((self.L, self.W))
        self.uw = np.zeros((self.L, self.W))
        self.qs = np.zeros((self.L, self.W))
        self.Vp_dep_sand = np.zeros((self.L, self.W))
        self.Vp_dep_mud = np.zeros((self.L, self.W))
        self.free_surf_flag = np.zeros((self.Np_water,), dtype=np.int)
        self.looped = np.zeros((self.Np_water,))
        self.indices = np.zeros((self.Np_water, self.size_indices),
                                dtype=np.int)
        self.sfc_visit = np.zeros_like(self.depth)
        self.sfc_sum = np.zeros_like(self.depth)

        # ---- domain ----
        cell_land = 2
        cell_channel = 1
        cell_ocean = 0
        cell_edge = -1

        self.cell_type[:self.L0, :] = cell_land

        channel_inds = int(self.CTR - round(self.N0 / 2)) + 1
        y_channel_max = channel_inds + self.N0
        self.cell_type[:self.L0, channel_inds:y_channel_max] = cell_channel

        self.stage[:] = np.maximum(0, self.L0 - self.y - 1) * self.dx * self.S0
        self.stage[self.cell_type == cell_ocean] = 0.

        self.depth[self.cell_type == cell_ocean] = self.h0
        self.depth[self.cell_type == cell_channel] = self.h0

        self.qx[self.cell_type == cell_channel] = self.qw0
        self.qx[self.cell_type == cell_ocean] = self.qw0 / 5.
        self.qw = (self.qx**2 + self.qy**2)**(0.5)

        self.ux[self.depth > 0] = self.qx[
            self.depth > 0] / self.depth[self.depth > 0]
        self.uy[self.depth > 0] = self.qy[
            self.depth > 0] / self.depth[self.depth > 0]
        self.uw[self.depth > 0] = self.qw[
            self.depth > 0] / self.depth[self.depth > 0]

        # reset the land cell_type to -2
        self.cell_type[self.cell_type == cell_land] = -2
        self.cell_type[-1, :] = cell_edge
        self.cell_type[:, 0] = cell_edge
        self.cell_type[:, -1] = cell_edge

        bounds = [(np.sqrt((i - 3)**2 + (j - self.CTR)**2))
                  for i in range(self.L)
                  for j in range(self.W)]
        bounds = np.reshape(bounds, (self.L, self.W))

        self.cell_type[bounds >= min(self.L - 5, self.W / 2 - 5)] = cell_edge

        self.cell_type[:self.L0, :] = -cell_land
        self.cell_type[:self.L0, channel_inds:y_channel_max] = cell_channel

        self.inlet = list(np.unique(np.where(self.cell_type == 1)[1]))
        self.eta[:] = self.stage - self.depth

        self.clim_eta = (-self.h0 - 1, 0.05)

    def init_stratigraphy(self):
        """Creates sparse array to store stratigraphy data."""
        if self.save_strata:

            self.strata_counter = 0

            self.n_steps = 5 * self.save_dt

            self.strata_sand_frac = lil_matrix((self.L * self.W, self.n_steps),
                                               dtype=np.float32)

            self.init_eta = self.eta.copy()
            self.strata_eta = lil_matrix((self.L * self.W, self.n_steps),
                                         dtype=np.float32)

    def init_output_grids(self):
        """Creates a netCDF file to store output grids.

        Fills with default variables.

        .. warning:: Overwrites an existing netcdf file with the same name.

        """
        if (self.save_eta_grids or
                self.save_depth_grids or
                self.save_stage_grids or
                self.save_discharge_grids or
                self.save_velocity_grids or
                self.save_strata):

            _msg = 'Generating netCDF file for output grids'
            self.logger.info(_msg)
            if self.verbose >= 2:
                print(_msg)

            directory = self.prefix
            filename = 'pyDeltaRCM_output.nc'

            file_path = os.path.join(directory, filename)
            if os.path.exists(file_path):
                _msg = 'Replacing existing netCDF file'
                self.logger.warning(_msg)
                if self.verbose >= 2:
                    warnings.warn(UserWarning(_msg))
                os.remove(file_path)

            self.output_netcdf = Dataset(file_path, 'w',
                                         format='NETCDF4_CLASSIC')

            self.output_netcdf.description = 'Output grids from pyDeltaRCM'
            self.output_netcdf.history = ('Created '
                                          + time_lib.ctime(time_lib.time()))
            self.output_netcdf.source = 'pyDeltaRCM / CSDMS'

            length = self.output_netcdf.createDimension('length', self.L)
            width = self.output_netcdf.createDimension('width', self.W)
            total_time = self.output_netcdf.createDimension('total_time', None)

            x = self.output_netcdf.createVariable(
                'x', 'f4', ('length', 'width'))
            y = self.output_netcdf.createVariable(
                'y', 'f4', ('length', 'width'))
            time = self.output_netcdf.createVariable('time', 'f4',
                                                     ('total_time',))
            x.units = 'meters'
            y.units = 'meters'
            time.units = 'timesteps'

            x[:] = self.x
            y[:] = self.y

            if self.save_eta_grids:
                eta = self.output_netcdf.createVariable('eta',
                                                        'f4',
                                                        ('total_time', 'length', 'width'))
                eta.units = 'meters'

            if self.save_stage_grids:
                stage = self.output_netcdf.createVariable('stage',
                                                          'f4',
                                                          ('total_time', 'length', 'width'))
                stage.units = 'meters'

            if self.save_depth_grids:
                depth = self.output_netcdf.createVariable('depth',
                                                          'f4',
                                                          ('total_time', 'length', 'width'))
                depth.units = 'meters'

            if self.save_discharge_grids:
                discharge = self.output_netcdf.createVariable('discharge',
                                                              'f4',
                                                              ('total_time', 'length', 'width'))
                discharge.units = 'cubic meters per second'

            if self.save_velocity_grids:
                velocity = self.output_netcdf.createVariable('velocity',
                                                             'f4',
                                                             ('total_time', 'length', 'width'))
                velocity.units = 'meters per second'

            _msg = 'Output netCDF file created'
            self.logger.info(_msg)
            if self.verbose >= 2:
                print(_msg)

    def init_subsidence(self):
        """
        Initializes patterns of subsidence if
        toggle_subsidence is True (default False)

        Modify the equations for self.subsidence_mask and self.sigma as desired
        """
        if self.toggle_subsidence:

            R1 = 0.3 * self.L
            R2 = 1. * self.L  # radial limits (fractions of L)
            theta1 = -pi / 3
            theta2 = pi / 3.   # angular limits

            Rloc = np.sqrt((self.y - self.L0)**2 + (self.x - self.W / 2.)**2)

            thetaloc = np.zeros((self.L, self.W))
            thetaloc[self.y > self.L0 - 1] = np.arctan(
                (self.x[self.y > self.L0 - 1] - self.W / 2.)
                / (self.y[self.y > self.L0 - 1] - self.L0 + 1))
            self.subsidence_mask = ((R1 <= Rloc) & (Rloc <= R2) &
                                    (theta1 <= thetaloc) & (thetaloc <= theta2))
            self.subsidence_mask[:self.L0, :] = False

            self.sigma = self.subsidence_mask * self.sigma_max * self.dt<|MERGE_RESOLUTION|>--- conflicted
+++ resolved
@@ -12,13 +12,7 @@
 
 from netCDF4 import Dataset
 import time as time_lib
-<<<<<<< HEAD
 import time
-=======
-from scipy.sparse import lil_matrix, csc_matrix, hstack
-import logging
-# import time
->>>>>>> 88d97e29
 import yaml
 
 from . import shared_tools
@@ -47,18 +41,15 @@
         setting. 
 
         """
-
-<<<<<<< HEAD
-            # create the logging file handler
-            st = time.strftime("%Y%m%d-%H%M%S")
-            fh = logging.FileHandler("pyDeltaRCM_" + st + ".log")
-            formatter = logging.Formatter(
-                '%(asctime)s - %(name)s - %(levelname)s - %(message)s')
-            fh.setFormatter(formatter)
-=======
+        # create the logging file handler
+        st = time.strftime("%Y%m%d-%H%M%S")
+        fh = logging.FileHandler("pyDeltaRCM_" + st + ".log")
+        formatter = logging.Formatter(
+            '%(asctime)s - %(name)s - %(levelname)s - %(message)s')
+        fh.setFormatter(formatter)
+
         self.logger = logging.getLogger('driver')
         self.logger.setLevel(logging.INFO)
->>>>>>> 88d97e29
 
         # create the logging file handler
         st = timestr = time_lib.strftime('%Y%m%d-%H%M%S')
@@ -256,19 +247,6 @@
 
         self.diffusion_multiplier = (self.dt / self.N_crossdiff * self.alpha
                                      * 0.5 / self.dx**2)
-<<<<<<< HEAD
-
-        # output directory config
-        self.prefix = self.out_dir
-
-        if self.out_dir[-1] != '/':
-            self.prefix = self.out_dir + '/'
-        if self.site_prefix:
-            self.prefix += self.site_prefix + '_'
-        if self.case_prefix:
-            self.prefix += self.case_prefix + '_'
-=======
->>>>>>> 88d97e29
 
         self._is_finalized = False
 
@@ -276,12 +254,8 @@
         """
         Creates the model domain
         """
-<<<<<<< HEAD
-=======
-
         self.logger.info('Creating model domain')
 
->>>>>>> 88d97e29
         # ---- empty arrays ----
         self.x, self.y = np.meshgrid(
             np.arange(0, self.W), np.arange(0, self.L))
