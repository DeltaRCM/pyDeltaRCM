--- conflicted
+++ resolved
@@ -201,7 +201,6 @@
         self.strata_sand_frac = hstack([self.strata_sand_frac, lil_blank],
                                        format='lil')
 
-<<<<<<< HEAD
     def compute_sand_frac(self):
         """Compute the sand fraction as a continous updating data field.
 
@@ -253,12 +252,8 @@
                 self.sand_frac[whr_agg] = mixture
                 self.active_layer[whr_agg] = mixture
 
-    def record_stratigraphy(self):
-        """Save stratigraphy to file.
-=======
     def save_stratigraphy(self):
         """Save stratigraphy to an attribute of the delta.
->>>>>>> 2bc1d310
 
         Saves the sand fraction of deposited sediment into a sparse array
         created by :obj:`~pyDeltaRCM.DeltaModel.init_stratigraphy()`. Note
