#! /usr/bin/env python
import warnings
import logging
from .deltaRCM_tools import Tools
import datetime
import os


class DeltaModel(Tools):
    """Main model class.

    Instantiating the model class is described in the :meth:`__init__` method
    below in detail, but generally model instantiation occurs via a model run
    YAML configuration file. These YAML configuration files define model
    parameters which are used in the run; read more about creating input YAML
    configuration files in the :doc:`../../guides/userguide`.

    Once the model has been instantiated, the model is updated via the
    :meth:`update`. This method coordinates the hydrology, sediment transport,
    subsidence, and stratigraphic operation that must occur during each
    timestep. The :meth:`update` should be called iteratively, to "run" the
    model.

    Finally, after all ``update`` steps are complete, the model should be
    finalized (:meth:`finalize`), such that files and data are appropriately
    closed and written to disk.
    """
    def __init__(self, input_file=None):
        """Creates an instance of the pyDeltaRCM model.

        This method handles setting up the run, including parsing input files,
        initializing arrays, and initializing output routines.

        Parameters
        ----------
        input_file : `str`, `os.PathLike`, optional
            User model run configuration file.

        Returns
        -------

        Notes
        -----
        For more information regarding input configuration files, see the
        :doc:`../../guides/userguide`.

        """
        self._time = 0.
        self._time_step = 1.

        self.input_file = input_file
        _src_dir = os.path.realpath(os.path.dirname(__file__))
        self.default_file = os.path.join(_src_dir, 'default.yml')
        self.import_files()

        self.init_output_infrastructure()
        self.init_logger()

        self.create_other_variables()

        self.determine_random_seed()
        self.create_domain()

        self.init_subsidence()
        self.init_stratigraphy()
        self.init_output_grids()

        self.logger.info('Model initialization complete')

    def update(self):
        """Run the model for one full instance

        Calls, in sequence:

            * the routine to run one timestep (i.e., water surface estimation
              and sediment routing, :meth:`run_one_timestep`)
            * the basin subsidence update pattern (:meth:`apply_subsidence`)
            * the timestep finalization routine (:meth:`finalize_timestep`)
            * straigraphy updating routine (:meth:`record_stratigraphy`)

        If you attempt to override the ``update`` routine, you must implement
        these operations at a minimum.

        Parameters
        ----------

        Returns
        -------

        """
        self.run_one_timestep()

        self.apply_subsidence()

        self.finalize_timestep()
        self.record_stratigraphy()

        self.output_data()

        self._time += self.time_step

    def finalize(self):
        """Finalize the model run.

        Finalization includes saving output stratigraphy, closing relevant
        files on disk and clearing variables.

        Parameters
        ----------

        Returns
        -------

        """
<<<<<<< HEAD
=======

        self.logger.info('Finalize model run')

>>>>>>> e9edc369
        self.output_strata()

        try:
            self.output_netcdf.close()
            _msg = 'Closed output netcdf file'
            self.logger.info(_msg)
            if self.verbose >= 2:
                print(_msg)
        except Exception:
            pass

        self._is_finalized = True

    @property
    def time_step(self):
        """The time step.

        Raises
        ------
        UserWarning
            If a very small timestep is configured.
        """
        return self._time_step

    @time_step.setter
    def time_step(self, new_dt):
        if new_dt * self.init_Np_sed < 100:
            warnings.warn(UserWarning('Using a very small timestep, '
                                      'Delta might evolve very slowly.'))

        self.Np_sed = int(new_dt * self.init_Np_sed)
        self.Np_water = int(new_dt * self.init_Np_water)

        if self.toggle_subsidence:
            self.sigma = self.subsidence_mask * self.sigma_max * new_dt

        self._time_step = new_dt

    @property
    def channel_flow_velocity(self):
        """Get channel flow velocity."""
        return self.u0

    @channel_flow_velocity.setter
    def channel_flow_velocity(self, new_u0):
        self.u0 = new_u0
        self.create_other_variables()

    @property
    def channel_width(self):
        """Get channel width."""
        return self.N0_meters

    @channel_width.setter
    def channel_width(self, new_N0):
        self.N0_meters = new_N0
        self.create_other_variables()

    @property
    def channel_flow_depth(self):
        """Get channel flow depth."""
        return self.h0

    @channel_flow_depth.setter
    def channel_flow_depth(self, new_d):
        self.h0 = new_d
        self.create_other_variables()

    @property
    def sea_surface_mean_elevation(self):
        """Get sea surface mean elevation."""
        return self.H_SL

    @sea_surface_mean_elevation.setter
    def sea_surface_mean_elevation(self, new_se):
        self.H_SL = new_se

    @property
    def sea_surface_elevation_change(self):
        """Get rate of change of sea surface elevation, per timestep."""
        return self.SLR

    @sea_surface_elevation_change.setter
    def sea_surface_elevation_change(self, new_SLR):
        self.SLR = new_SLR

    @property
    def bedload_fraction(self):
        """Get bedload fraction."""
        return self.f_bedload

    @bedload_fraction.setter
    def bedload_fraction(self, new_u0):
        self.f_bedload = new_u0

    @property
    def influx_sediment_concentration(self):
        """Get influx sediment concentration."""
        return self.C0_percent

    @influx_sediment_concentration.setter
    def influx_sediment_concentration(self, new_u0):
        self.C0_percent = new_u0
        self.create_other_variables()

    @property
    def sea_surface_elevation(self):
        """Get stage."""
        return self.stage

    @property
    def water_depth(self):
        """Get depth."""
        return self.depth

    @property
    def bed_elevation(self):
        """Get bed elevation."""
        return self.eta<|MERGE_RESOLUTION|>--- conflicted
+++ resolved
@@ -112,12 +112,7 @@
         -------
 
         """
-<<<<<<< HEAD
-=======
-
         self.logger.info('Finalize model run')
-
->>>>>>> e9edc369
         self.output_strata()
 
         try:
