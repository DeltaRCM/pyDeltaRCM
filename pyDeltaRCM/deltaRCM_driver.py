#! /usr/bin/env python
import warnings
import logging
from .deltaRCM_tools import Tools
import datetime
import os


class pyDeltaRCM(Tools):

    #############################################
    ################## __init__ #################
    #############################################

    def __init__(self, input_file = None):
        """Creates an instance of the pyDeltaRCM model.

        This method handles setting up the run, including parsing input files,
        initializing arrays, and initializing output routines.

        Parameters
        ----------
        input_file : `str`, `os.PathLike`, optional
            User model run configuration file.

        Notes
        -----
        For more information regarding input configuration files, see the
        :doc:`../../guides/userguide`.

        """

        self._time = 0.
        self._time_step = 1.

        self.verbose = False
<<<<<<< HEAD
        self._file_dir = os.path.realpath(os.path.dirname(__file__))
=======
        self.input_file = input_file
        self._file_dir = os.path.realpath(os.path.dirname(__file__)) 
>>>>>>> 7159e98a
        self.default_file = os.path.join(self._file_dir, 'default.yml')

        self.import_files()

        self.create_other_variables()

        self.init_logger()

        self.create_domain()

        self.init_subsidence()
        self.init_stratigraphy()
        self.init_output_grids()

    def update(self):
        """
        Run the model for one full instance
        """
        self.run_one_timestep()

        self.apply_subsidence()

        self.finalize_timestep()
        self.record_stratigraphy()

        self.output_data()

        self._time += self.time_step

    def finalize(self):

        self.output_strata()

        try:
            self.output_netcdf.close()
            if self.verbose:
                print('Closed output netcdf file.')
        except Exception:
            pass

    # define properties

    @property
    def time_step(self):
        """The time step."""
        return self._time_step

    @time_step.setter
    def time_step(self, new_dt):
        if new_dt * self.init_Np_sed < 100:
            warnings.warn(UserWarning('Using a very small timestep, '
                                      'Delta might evolve very slowly.'))

        self.Np_sed = int(new_dt * self.init_Np_sed)
        self.Np_water = int(new_dt * self.init_Np_water)

        if self.toggle_subsidence:
            self.sigma = self.subsidence_mask * self.sigma_max * new_dt

        self._time_step = new_dt

    @property
    def channel_flow_velocity(self):
        """ Get channel flow velocity """
        return self.u0

    @channel_flow_velocity.setter
    def channel_flow_velocity(self, new_u0):
        self.u0 = new_u0
        self.create_other_variables()

    @property
    def channel_width(self):
        """ Get channel width """
        return self.N0_meters

    @channel_width.setter
    def channel_width(self, new_N0):
        self.N0_meters = new_N0
        self.create_other_variables()

    @property
    def channel_flow_depth(self):
        """ Get channel flow depth """
        return self.h0

    @channel_flow_depth.setter
    def channel_flow_depth(self, new_d):
        self.h0 = new_d
        self.create_other_variables()

    @property
    def sea_surface_mean_elevation(self):
        """ Get sea surface mean elevation """
        return self.H_SL

    @sea_surface_mean_elevation.setter
    def sea_surface_mean_elevation(self, new_se):
        self.H_SL = new_se

    @property
    def sea_surface_elevation_change(self):
        """ Get rate of change of sea surface elevation, per timestep"""
        return self.SLR

    @sea_surface_elevation_change.setter
    def sea_surface_elevation_change(self, new_SLR):
        """ Set rate of change of sea surface elevation, per timestep"""
        self.SLR = new_SLR

    @property
    def bedload_fraction(self):
        """ Get bedload fraction """
        return self.f_bedload

    @bedload_fraction.setter
    def bedload_fraction(self, new_u0):
        self.f_bedload = new_u0

    @property
    def influx_sediment_concentration(self):
        """ Get influx sediment concentration """
        return self.C0_percent

    @influx_sediment_concentration.setter
    def influx_sediment_concentration(self, new_u0):
        self.C0_percent = new_u0
        self.create_other_variables()

    @property
    def sea_surface_elevation(self):
        """ Get stage """
        return self.stage

    @property
    def water_depth(self):
        """ Get depth """
        return self.depth

    @property
    def bed_elevation(self):
        """ Get bed elevation """
        return self.eta<|MERGE_RESOLUTION|>--- conflicted
+++ resolved
@@ -34,12 +34,8 @@
         self._time_step = 1.
 
         self.verbose = False
-<<<<<<< HEAD
+        self.input_file = input_file
         self._file_dir = os.path.realpath(os.path.dirname(__file__))
-=======
-        self.input_file = input_file
-        self._file_dir = os.path.realpath(os.path.dirname(__file__)) 
->>>>>>> 7159e98a
         self.default_file = os.path.join(self._file_dir, 'default.yml')
 
         self.import_files()
